--- conflicted
+++ resolved
@@ -24,12 +24,8 @@
 # SOFTWARE.
 
 import signal
-<<<<<<< HEAD
 import traceback
-=======
 import sys
-
->>>>>>> 2951ed5e
 
 try:
     import PyQt5
