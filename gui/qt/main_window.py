#!/usr/bin/env python
#
# Electrum - lightweight Bitcoin client
# Copyright (C) 2012 thomasv@gitorious
#
# Permission is hereby granted, free of charge, to any person
# obtaining a copy of this software and associated documentation files
# (the "Software"), to deal in the Software without restriction,
# including without limitation the rights to use, copy, modify, merge,
# publish, distribute, sublicense, and/or sell copies of the Software,
# and to permit persons to whom the Software is furnished to do so,
# subject to the following conditions:
#
# The above copyright notice and this permission notice shall be
# included in all copies or substantial portions of the Software.
#
# THE SOFTWARE IS PROVIDED "AS IS", WITHOUT WARRANTY OF ANY KIND,
# EXPRESS OR IMPLIED, INCLUDING BUT NOT LIMITED TO THE WARRANTIES OF
# MERCHANTABILITY, FITNESS FOR A PARTICULAR PURPOSE AND
# NONINFRINGEMENT. IN NO EVENT SHALL THE AUTHORS OR COPYRIGHT HOLDERS
# BE LIABLE FOR ANY CLAIM, DAMAGES OR OTHER LIABILITY, WHETHER IN AN
# ACTION OF CONTRACT, TORT OR OTHERWISE, ARISING FROM, OUT OF OR IN
# CONNECTION WITH THE SOFTWARE OR THE USE OR OTHER DEALINGS IN THE
# SOFTWARE.
import sys, time, threading
import os, json, traceback
import shutil
import weakref
import webbrowser
import csv
from decimal import Decimal
import base64
from functools import partial

from PyQt5.QtGui import *
from PyQt5.QtCore import *
import PyQt5.QtCore as QtCore

from .exception_window import Exception_Hook
from PyQt5.QtWidgets import *

from electrum import keystore, simple_config
from electrum.bitcoin import COIN, is_address, TYPE_ADDRESS
from electrum import constants
from electrum.plugins import run_hook
from electrum.i18n import _
from electrum.util import (format_time, format_satoshis, PrintError,
                           format_satoshis_plain, NotEnoughFunds,
                           UserCancelled, NoDynamicFeeEstimates, profiler,
                           export_meta, import_meta, bh2u, bfh, InvalidPassword)
from electrum import Transaction
from electrum import util, bitcoin, commands, coinchooser
from electrum import paymentrequest
from electrum.wallet import Multisig_Wallet, AddTransactionException

from .amountedit import AmountEdit, BTCAmountEdit, MyLineEdit, FeerateEdit
from .qrcodewidget import QRCodeWidget, QRDialog
from .qrtextedit import ShowQRTextEdit, ScanQRTextEdit
from .transaction_dialog import show_transaction
from .fee_slider import FeeSlider
from .util import *


class StatusBarButton(QPushButton):
    def __init__(self, icon, tooltip, func):
        QPushButton.__init__(self, icon, '')
        self.setToolTip(tooltip)
        self.setFlat(True)
        self.setMaximumWidth(25)
        self.clicked.connect(self.onPress)
        self.func = func
        self.setIconSize(QSize(25,25))

    def onPress(self, checked=False):
        '''Drops the unwanted PyQt5 "checked" argument'''
        self.func()

    def keyPressEvent(self, e):
        if e.key() == Qt.Key_Return:
            self.func()


from electrum.paymentrequest import PR_PAID


class ElectrumWindow(QMainWindow, MessageBoxMixin, PrintError):

    payment_request_ok_signal = pyqtSignal()
    payment_request_error_signal = pyqtSignal()
    notify_transactions_signal = pyqtSignal()
    new_fx_quotes_signal = pyqtSignal()
    new_fx_history_signal = pyqtSignal()
    network_signal = pyqtSignal(str, object)
    alias_received_signal = pyqtSignal()
    computing_privkeys_signal = pyqtSignal()
    show_privkeys_signal = pyqtSignal()

    def __init__(self, gui_object, wallet):
        QMainWindow.__init__(self)

        self.gui_object = gui_object
        self.config = config = gui_object.config

        self.setup_exception_hook()

        self.network = gui_object.daemon.network
        self.fx = gui_object.daemon.fx
        self.invoices = wallet.invoices
        self.contacts = wallet.contacts
        self.tray = gui_object.tray
        self.app = gui_object.app
        self.cleaned_up = False
        self.is_max = False
        self.payment_request = None
        self.checking_accounts = False
        self.qr_window = None
        self.not_enough_funds = False
        self.pluginsdialog = None
        self.require_fee_update = False
        self.tx_notifications = []
        self.tl_windows = []
        self.tx_external_keypairs = {}

        self.create_status_bar()
        self.need_update = threading.Event()

        self.decimal_point = config.get('decimal_point', 5)
        self.num_zeros     = int(config.get('num_zeros',0))

        self.completions = QStringListModel()

        self.tabs = tabs = QTabWidget(self)
        self.send_tab = self.create_send_tab()
        self.receive_tab = self.create_receive_tab()
        self.addresses_tab = self.create_addresses_tab()
        self.utxo_tab = self.create_utxo_tab()
        self.console_tab = self.create_console_tab()
        self.contacts_tab = self.create_contacts_tab()
        tabs.addTab(self.create_history_tab(), QIcon(":icons/tab_history.png"), _('History'))
        tabs.addTab(self.send_tab, QIcon(":icons/tab_send.png"), _('Send'))
        tabs.addTab(self.receive_tab, QIcon(":icons/tab_receive.png"), _('Receive'))

        def add_optional_tab(tabs, tab, icon, description, name):
            tab.tab_icon = icon
            tab.tab_description = description
            tab.tab_pos = len(tabs)
            tab.tab_name = name
            if self.config.get('show_{}_tab'.format(name), False):
                tabs.addTab(tab, icon, description.replace("&", ""))

        add_optional_tab(tabs, self.addresses_tab, QIcon(":icons/tab_addresses.png"), _("&Addresses"), "addresses")
        add_optional_tab(tabs, self.utxo_tab, QIcon(":icons/tab_coins.png"), _("Co&ins"), "utxo")
        add_optional_tab(tabs, self.contacts_tab, QIcon(":icons/tab_contacts.png"), _("Con&tacts"), "contacts")
        add_optional_tab(tabs, self.console_tab, QIcon(":icons/tab_console.png"), _("Con&sole"), "console")

        tabs.setSizePolicy(QSizePolicy.Expanding, QSizePolicy.Expanding)
        self.setCentralWidget(tabs)

        if self.config.get("is_maximized"):
            self.showMaximized()

        self.setWindowIcon(QIcon(":icons/electrum-quark.png"))
        self.init_menubar()

        wrtabs = weakref.proxy(tabs)
        QShortcut(QKeySequence("Ctrl+W"), self, self.close)
        QShortcut(QKeySequence("Ctrl+Q"), self, self.close)
        QShortcut(QKeySequence("Ctrl+R"), self, self.update_wallet)
        QShortcut(QKeySequence("Ctrl+PgUp"), self, lambda: wrtabs.setCurrentIndex((wrtabs.currentIndex() - 1)%wrtabs.count()))
        QShortcut(QKeySequence("Ctrl+PgDown"), self, lambda: wrtabs.setCurrentIndex((wrtabs.currentIndex() + 1)%wrtabs.count()))

        for i in range(wrtabs.count()):
            QShortcut(QKeySequence("Alt+" + str(i + 1)), self, lambda i=i: wrtabs.setCurrentIndex(i))

        self.payment_request_ok_signal.connect(self.payment_request_ok)
        self.payment_request_error_signal.connect(self.payment_request_error)
        self.notify_transactions_signal.connect(self.notify_transactions)
        self.history_list.setFocus(True)

        # network callbacks
        if self.network:
            self.network_signal.connect(self.on_network_qt)
            interests = ['updated', 'new_transaction', 'status',
                         'banner', 'verified', 'fee']
            # To avoid leaking references to "self" that prevent the
            # window from being GC-ed when closed, callbacks should be
            # methods of this class only, and specifically not be
            # partials, lambdas or methods of subobjects.  Hence...
            self.network.register_callback(self.on_network, interests)
            # set initial message
            self.console.showMessage(self.network.banner)
            self.network.register_callback(self.on_quotes, ['on_quotes'])
            self.network.register_callback(self.on_history, ['on_history'])
            self.new_fx_quotes_signal.connect(self.on_fx_quotes)
            self.new_fx_history_signal.connect(self.on_fx_history)

        # update fee slider in case we missed the callback
        self.fee_slider.update()
        self.load_wallet(wallet)
        self.connect_slots(gui_object.timer)
        self.fetch_alias()

    def on_history(self, b):
        self.new_fx_history_signal.emit()

    def setup_exception_hook(self):
        Exception_Hook(self)

    def on_fx_history(self):
        self.history_list.refresh_headers()
        self.history_list.update()
        self.address_list.update()

    def on_quotes(self, b):
        self.new_fx_quotes_signal.emit()

    def on_fx_quotes(self):
        self.update_status()
        # Refresh edits with the new rate
        edit = self.fiat_send_e if self.fiat_send_e.is_last_edited else self.amount_e
        edit.textEdited.emit(edit.text())
        edit = self.fiat_receive_e if self.fiat_receive_e.is_last_edited else self.receive_amount_e
        edit.textEdited.emit(edit.text())
        # History tab needs updating if it used spot
        if self.fx.history_used_spot:
            self.history_list.update()

    def toggle_tab(self, tab):
        show = not self.config.get('show_{}_tab'.format(tab.tab_name), False)
        self.config.set_key('show_{}_tab'.format(tab.tab_name), show)
        item_text = (_("Hide") if show else _("Show")) + " " + tab.tab_description
        tab.menu_action.setText(item_text)
        if show:
            # Find out where to place the tab
            index = len(self.tabs)
            for i in range(len(self.tabs)):
                try:
                    if tab.tab_pos < self.tabs.widget(i).tab_pos:
                        index = i
                        break
                except AttributeError:
                    pass
            self.tabs.insertTab(index, tab, tab.tab_icon, tab.tab_description.replace("&", ""))
        else:
            i = self.tabs.indexOf(tab)
            self.tabs.removeTab(i)

    def push_top_level_window(self, window):
        '''Used for e.g. tx dialog box to ensure new dialogs are appropriately
        parented.  This used to be done by explicitly providing the parent
        window, but that isn't something hardware wallet prompts know.'''
        self.tl_windows.append(window)

    def pop_top_level_window(self, window):
        self.tl_windows.remove(window)

    def top_level_window(self):
        '''Do the right thing in the presence of tx dialog windows'''
        override = self.tl_windows[-1] if self.tl_windows else None
        return self.top_level_window_recurse(override)

    def diagnostic_name(self):
        return "%s/%s" % (PrintError.diagnostic_name(self),
                          self.wallet.basename() if self.wallet else "None")

    def is_hidden(self):
        return self.isMinimized() or self.isHidden()

    def show_or_hide(self):
        if self.is_hidden():
            self.bring_to_top()
        else:
            self.hide()

    def bring_to_top(self):
        self.show()
        self.raise_()

    def on_error(self, exc_info):
        if not isinstance(exc_info[1], UserCancelled):
            traceback.print_exception(*exc_info)
            self.show_error(str(exc_info[1]))

    def on_network(self, event, *args):
        if event == 'updated':
            self.need_update.set()
            self.gui_object.network_updated_signal_obj.network_updated_signal \
                .emit(event, args)
        elif event == 'new_transaction':
            self.tx_notifications.append(args[0])
            self.notify_transactions_signal.emit()
        elif event in ['status', 'banner', 'verified', 'fee']:
            # Handle in GUI thread
            self.network_signal.emit(event, args)
        else:
            self.print_error("unexpected network message:", event, args)

    def on_network_qt(self, event, args=None):
        # Handle a network message in the GUI thread
        if event == 'status':
            self.update_status()
        elif event == 'banner':
            self.console.showMessage(args[0])
        elif event == 'verified':
            self.history_list.update_item(*args)
        elif event == 'fee':
            if self.config.is_dynfee():
                self.fee_slider.update()
                self.do_update_fee()
        elif event == 'fee_histogram':
            if self.config.is_dynfee():
                self.fee_slider.update()
                self.do_update_fee()
            # todo: update only unconfirmed tx
            self.history_list.update()
        else:
            self.print_error("unexpected network_qt signal:", event, args)

    def fetch_alias(self):
        self.alias_info = None
        alias = self.config.get('alias')
        if alias:
            alias = str(alias)
            def f():
                self.alias_info = self.contacts.resolve_openalias(alias)
                self.alias_received_signal.emit()
            t = threading.Thread(target=f)
            t.setDaemon(True)
            t.start()

    def close_wallet(self):
        if self.wallet:
            self.print_error('close_wallet', self.wallet.storage.path)
        run_hook('close_wallet', self.wallet)

    @profiler
    def load_wallet(self, wallet):
        wallet.thread = TaskThread(self, self.on_error)
        self.wallet = wallet
        self.update_recently_visited(wallet.storage.path)
        # address used to create a dummy transaction and estimate transaction fee
        self.history_list.update()
        self.address_list.update()
        self.utxo_list.update()
        self.need_update.set()
        # Once GUI has been initialized check if we want to announce something since the callback has been called before the GUI was initialized
        self.notify_transactions()
        # update menus
        self.seed_menu.setEnabled(self.wallet.has_seed())
        self.update_lock_icon()
        self.update_buttons_on_seed()
        self.update_console()
        self.clear_receive_tab()
        self.request_list.update()
        self.tabs.show()
        self.init_geometry()
        if self.config.get('hide_gui') and self.gui_object.tray.isVisible():
            self.hide()
        else:
            self.show()
        self.watching_only_changed()
        run_hook('load_wallet', wallet, self)

    def init_geometry(self):
        winpos = self.wallet.storage.get("winpos-qt")
        try:
            screen = self.app.desktop().screenGeometry()
            assert screen.contains(QRect(*winpos))
            self.setGeometry(*winpos)
        except:
            self.print_error("using default geometry")
            self.setGeometry(100, 100, 840, 400)

    def watching_only_changed(self):
        name = "Electrum Quark Testnet" if constants.net.TESTNET else "Electrum Quark"
        title = '%s %s  -  %s' % (name, self.wallet.electrum_version,
                                        self.wallet.basename())
        extra = [self.wallet.storage.get('wallet_type', '?')]
        if self.wallet.is_watching_only():
            self.warn_if_watching_only()
            extra.append(_('watching only'))
        title += '  [%s]'% ', '.join(extra)
        self.setWindowTitle(title)
        self.password_menu.setEnabled(self.wallet.may_have_password())
        self.import_privkey_menu.setVisible(self.wallet.can_import_privkey())
        self.import_address_menu.setVisible(self.wallet.can_import_address())
        self.export_menu.setEnabled(self.wallet.can_export())

    def warn_if_watching_only(self):
        if self.wallet.is_watching_only():
            msg = ' '.join([
                _("This wallet is watching-only."),
                _("This means you will not be able to spend Bitcoin Quark with it."),
                _("Make sure you own the seed phrase or the private keys, before you request Bitcoin Quark to be sent to this wallet.")
            ])
            self.show_warning(msg, title=_('Information'))

    def open_wallet(self):
        try:
            wallet_folder = self.get_wallet_folder()
        except FileNotFoundError as e:
            self.show_error(str(e))
            return
        filename, __ = QFileDialog.getOpenFileName(self, "Select your wallet file", wallet_folder)
        if not filename:
            return
        self.gui_object.new_window(filename)


    def backup_wallet(self):
        path = self.wallet.storage.path
        wallet_folder = os.path.dirname(path)
        filename, __ = QFileDialog.getSaveFileName(self, _('Enter a filename for the copy of your wallet'), wallet_folder)
        if not filename:
            return
        new_path = os.path.join(wallet_folder, filename)
        if new_path != path:
            try:
                shutil.copy2(path, new_path)
                self.show_message(_("A copy of your wallet file was created in")+" '%s'" % str(new_path), title=_("Wallet backup created"))
            except BaseException as reason:
                self.show_critical(_("Electrum Quark was unable to copy your wallet file to the specified location.") + "\n" + str(reason), title=_("Unable to create backup"))

    def update_recently_visited(self, filename):
        recent = self.config.get('recently_open', [])
        try:
            sorted(recent)
        except:
            recent = []
        if filename in recent:
            recent.remove(filename)
        recent.insert(0, filename)
        recent = recent[:5]
        self.config.set_key('recently_open', recent)
        self.recently_visited_menu.clear()
        for i, k in enumerate(sorted(recent)):
            b = os.path.basename(k)
            def loader(k):
                return lambda: self.gui_object.new_window(k)
            self.recently_visited_menu.addAction(b, loader(k)).setShortcut(QKeySequence("Ctrl+%d"%(i+1)))
        self.recently_visited_menu.setEnabled(len(recent))

    def get_wallet_folder(self):
        return os.path.dirname(os.path.abspath(self.config.get_wallet_path()))

    def new_wallet(self):
        try:
            wallet_folder = self.get_wallet_folder()
        except FileNotFoundError as e:
            self.show_error(str(e))
            return
        i = 1
        while True:
            filename = "wallet_%d" % i
            if filename in os.listdir(wallet_folder):
                i += 1
            else:
                break
        full_path = os.path.join(wallet_folder, filename)
        self.gui_object.start_new_window(full_path, None)

    def init_menubar(self):
        menubar = QMenuBar()

        file_menu = menubar.addMenu(_("&File"))
        self.recently_visited_menu = file_menu.addMenu(_("&Recently open"))
        file_menu.addAction(_("&Open"), self.open_wallet).setShortcut(QKeySequence.Open)
        file_menu.addAction(_("&New/Restore"), self.new_wallet).setShortcut(QKeySequence.New)
        file_menu.addAction(_("&Save Copy"), self.backup_wallet).setShortcut(QKeySequence.SaveAs)
        file_menu.addAction(_("Delete"), self.remove_wallet)
        file_menu.addSeparator()
        file_menu.addAction(_("&Quit"), self.close)

        wallet_menu = menubar.addMenu(_("&Wallet"))
        wallet_menu.addAction(_("&Information"), self.show_master_public_keys)
        wallet_menu.addSeparator()
        self.password_menu = wallet_menu.addAction(_("&Password"), self.change_password_dialog)
        self.seed_menu = wallet_menu.addAction(_("&Seed"), self.show_seed_dialog)
        self.private_keys_menu = wallet_menu.addMenu(_("&Private keys"))
        self.private_keys_menu.addAction(_("&Sweep"), self.sweep_key_dialog)
        self.import_privkey_menu = self.private_keys_menu.addAction(_("&Import"), self.do_import_privkey)
        self.export_menu = self.private_keys_menu.addAction(_("&Export"), self.export_privkeys_dialog)
        self.import_address_menu = wallet_menu.addAction(_("Import addresses"), self.import_addresses)
        wallet_menu.addSeparator()

        addresses_menu = wallet_menu.addMenu(_("&Addresses"))
        addresses_menu.addAction(_("&Filter"), lambda: self.address_list.toggle_toolbar(self.config))
        labels_menu = wallet_menu.addMenu(_("&Labels"))
        labels_menu.addAction(_("&Import"), self.do_import_labels)
        labels_menu.addAction(_("&Export"), self.do_export_labels)
        history_menu = wallet_menu.addMenu(_("&History"))
        history_menu.addAction(_("&Filter"), lambda: self.history_list.toggle_toolbar(self.config))
        history_menu.addAction(_("&Summary"), self.history_list.show_summary)
        history_menu.addAction(_("&Plot"), self.history_list.plot_history_dialog)
        history_menu.addAction(_("&Export"), self.history_list.export_history_dialog)
        contacts_menu = wallet_menu.addMenu(_("Contacts"))
        contacts_menu.addAction(_("&New"), self.new_contact_dialog)
        contacts_menu.addAction(_("Import"), lambda: self.contact_list.import_contacts())
        contacts_menu.addAction(_("Export"), lambda: self.contact_list.export_contacts())
        invoices_menu = wallet_menu.addMenu(_("Invoices"))
        invoices_menu.addAction(_("Import"), lambda: self.invoice_list.import_invoices())
        invoices_menu.addAction(_("Export"), lambda: self.invoice_list.export_invoices())

        wallet_menu.addSeparator()
        wallet_menu.addAction(_("Find"), self.toggle_search).setShortcut(QKeySequence("Ctrl+F"))

        def add_toggle_action(view_menu, tab):
            is_shown = self.config.get('show_{}_tab'.format(tab.tab_name), False)
            item_name = (_("Hide") if is_shown else _("Show")) + " " + tab.tab_description
            tab.menu_action = view_menu.addAction(item_name, lambda: self.toggle_tab(tab))

        view_menu = menubar.addMenu(_("&View"))
        add_toggle_action(view_menu, self.addresses_tab)
        add_toggle_action(view_menu, self.utxo_tab)
        add_toggle_action(view_menu, self.contacts_tab)
        add_toggle_action(view_menu, self.console_tab)

        tools_menu = menubar.addMenu(_("&Tools"))

        # Settings / Preferences are all reserved keywords in OSX using this as work around
        tools_menu.addAction(_("Electrum Quark preferences") if sys.platform == 'darwin' else _("Preferences"), self.settings_dialog)
        tools_menu.addAction(_("&Network"), lambda: self.gui_object.show_network_dialog(self))
        tools_menu.addAction(_("&Plugins"), self.plugins_dialog)
        tools_menu.addSeparator()
        tools_menu.addAction(_("&Sign/verify message"), self.sign_verify_message)
        tools_menu.addAction(_("&Encrypt/decrypt message"), self.encrypt_message)
        tools_menu.addSeparator()

        paytomany_menu = tools_menu.addAction(_("&Pay to many"), self.paytomany)

        raw_transaction_menu = tools_menu.addMenu(_("&Load transaction"))
        raw_transaction_menu.addAction(_("&From file"), self.do_process_from_file)
        raw_transaction_menu.addAction(_("&From text"), self.do_process_from_text)
        raw_transaction_menu.addAction(_("&From the blockchain"), self.do_process_from_txid)
        raw_transaction_menu.addAction(_("&From QR code"), self.read_tx_from_qrcode)
        self.raw_transaction_menu = raw_transaction_menu
        run_hook('init_menubar_tools', self, tools_menu)

        help_menu = menubar.addMenu(_("&Help"))
        help_menu.addAction(_("&About"), self.show_about)
<<<<<<< HEAD
        help_menu.addAction(_("&Official website"), lambda: webbrowser.open("https://www.bitcoinquark.org"))
=======
        help_menu.addAction(_("&Official website"), lambda: webbrowser.open("https://electrum.org"))
>>>>>>> cf88e239
        help_menu.addSeparator()
        help_menu.addAction(_("&Documentation"), lambda: webbrowser.open("http://docs.electrum.org/")).setShortcut(QKeySequence.HelpContents)
        help_menu.addAction(_("&Report Bug"), self.show_report_bug)
        help_menu.addSeparator()
        help_menu.addAction(_("&Donate to server"), self.donate_to_server)

        self.setMenuBar(menubar)

    def donate_to_server(self):
        d = self.network.get_donation_address()
        if d:
            host = self.network.get_parameters()[0]
            self.pay_to_URI('bitcoinquark:%s?message=donation for %s'%(d, host))
        else:
            self.show_error(_('No donation address for this server'))

    def show_about(self):
        QMessageBox.about(self, "Electrum Quark",
            _("Version")+" %s" % (self.wallet.electrum_version) + "\n\n" +
                _("Electrum's focus is speed, with low resource usage and simplifying Bitcoin. You do not need to perform regular backups, because your wallet can be recovered from a secret phrase that you can memorize or write on paper. Startup times are instant because it operates in conjunction with high-performance servers that handle the most complicated parts of the Bitcoin system."  + "\n\n" +
                _("Uses icons from the Icons8 icon pack (icons8.com).")))

    def show_report_bug(self):
        msg = ' '.join([
            _("Please report any bugs as issues on github:<br/>"),
            "<a href=\"https://github.com/bitcoinquark/electrum/issues\">https://github.com/bitcoinquark/electrum/issues</a><br/><br/>",
            _("Before reporting a bug, upgrade to the most recent version of Electrum Quark (latest release or git HEAD), and include the version number in your report."),
            _("Try to explain not only what the bug is, but how it occurs.")
         ])
        self.show_message(msg, title="Electrum Quark - " + _("Reporting Bugs"))

    def notify_transactions(self):
        if not self.network or not self.network.is_connected():
            return
        self.print_error("Notifying GUI")
        if len(self.tx_notifications) > 0:
            # Combine the transactions if there are at least three
            num_txns = len(self.tx_notifications)
            if num_txns >= 3:
                total_amount = 0
                for tx in self.tx_notifications:
                    is_relevant, is_mine, v, fee = self.wallet.get_wallet_delta(tx)
                    if v > 0:
                        total_amount += v
                self.notify(_("{} new transactions received: Total amount received in the new transactions {}")
                            .format(num_txns, self.format_amount_and_units(total_amount)))
                self.tx_notifications = []
            else:
                for tx in self.tx_notifications:
                    if tx:
                        self.tx_notifications.remove(tx)
                        is_relevant, is_mine, v, fee = self.wallet.get_wallet_delta(tx)
                        if v > 0:
                            self.notify(_("New transaction received: {}").format(self.format_amount_and_units(v)))

    def notify(self, message):
        if self.tray:
            try:
                # this requires Qt 5.9
                self.tray.showMessage("Electrum Quark", message, QIcon(":icons/electrum-quark_dark_icon"), 20000)
            except TypeError:
                self.tray.showMessage("Electrum Quark", message, QSystemTrayIcon.Information, 20000)



    # custom wrappers for getOpenFileName and getSaveFileName, that remember the path selected by the user
    def getOpenFileName(self, title, filter = ""):
        directory = self.config.get('io_dir', os.path.expanduser('~'))
        fileName, __ = QFileDialog.getOpenFileName(self, title, directory, filter)
        if fileName and directory != os.path.dirname(fileName):
            self.config.set_key('io_dir', os.path.dirname(fileName), True)
        return fileName

    def getSaveFileName(self, title, filename, filter = ""):
        directory = self.config.get('io_dir', os.path.expanduser('~'))
        path = os.path.join( directory, filename )
        fileName, __ = QFileDialog.getSaveFileName(self, title, path, filter)
        if fileName and directory != os.path.dirname(fileName):
            self.config.set_key('io_dir', os.path.dirname(fileName), True)
        return fileName

    def connect_slots(self, sender):
        sender.timer_signal.connect(self.timer_actions)

    def timer_actions(self):
        # Note this runs in the GUI thread
        if self.need_update.is_set():
            self.need_update.clear()
            self.update_wallet()
        # resolve aliases
        # FIXME this is a blocking network call that has a timeout of 5 sec
        self.payto_e.resolve()
        # update fee
        if self.require_fee_update:
            self.do_update_fee()
            self.require_fee_update = False

    def format_amount(self, x, is_diff=False, whitespaces=False):
        return format_satoshis(x, is_diff, self.num_zeros, self.decimal_point, whitespaces)

    def format_amount_and_units(self, amount):
        text = self.format_amount(amount) + ' '+ self.base_unit()
        x = self.fx.format_amount_and_units(amount) if self.fx else None
        if text and x:
            text += ' (%s)'%x
        return text

    def format_fee_rate(self, fee_rate):
        return format_satoshis(fee_rate/1000, False, self.num_zeros, 0, False)  + ' sat/byte'

    def get_decimal_point(self):
        return self.decimal_point

    def base_unit(self):
        assert self.decimal_point in [2, 5, 8]
        if self.decimal_point == 2:
            return 'bits'
        if self.decimal_point == 5:
            return 'mBTQ'
        if self.decimal_point == 8:
            return 'BTQ'
        raise Exception('Unknown base unit')

    def connect_fields(self, window, btc_e, fiat_e, fee_e):

        def edit_changed(edit):
            if edit.follows:
                return
            edit.setStyleSheet(ColorScheme.DEFAULT.as_stylesheet())
            fiat_e.is_last_edited = (edit == fiat_e)
            amount = edit.get_amount()
            rate = self.fx.exchange_rate() if self.fx else Decimal('NaN')
            if rate.is_nan() or amount is None:
                if edit is fiat_e:
                    btc_e.setText("")
                    if fee_e:
                        fee_e.setText("")
                else:
                    fiat_e.setText("")
            else:
                if edit is fiat_e:
                    btc_e.follows = True
                    btc_e.setAmount(int(amount / Decimal(rate) * COIN))
                    btc_e.setStyleSheet(ColorScheme.BLUE.as_stylesheet())
                    btc_e.follows = False
                    if fee_e:
                        window.update_fee()
                else:
                    fiat_e.follows = True
                    fiat_e.setText(self.fx.ccy_amount_str(
                        amount * Decimal(rate) / COIN, False))
                    fiat_e.setStyleSheet(ColorScheme.BLUE.as_stylesheet())
                    fiat_e.follows = False

        btc_e.follows = False
        fiat_e.follows = False
        fiat_e.textChanged.connect(partial(edit_changed, fiat_e))
        btc_e.textChanged.connect(partial(edit_changed, btc_e))
        fiat_e.is_last_edited = False

    def update_status(self):
        if not self.wallet:
            return

        if self.network is None or not self.network.is_running():
            text = _("Offline")
            icon = QIcon(":icons/status_disconnected.png")

        elif self.network.is_connected():
            server_height = self.network.get_server_height()
            server_lag = self.network.get_local_height() - server_height
            # Server height can be 0 after switching to a new server
            # until we get a headers subscription request response.
            # Display the synchronizing message in that case.
            if not self.wallet.up_to_date or server_height == 0:
                text = _("Synchronizing...")
                icon = QIcon(":icons/status_waiting.png")
            elif server_lag > 1:
                text = _("Server is lagging ({} blocks)").format(server_lag)
                icon = QIcon(":icons/status_lagging.png")
            else:
                c, u, x = self.wallet.get_balance()
                text =  _("Balance" ) + ": %s "%(self.format_amount_and_units(c))
                if u:
                    text +=  " [%s unconfirmed]"%(self.format_amount(u, True).strip())
                if x:
                    text +=  " [%s unmatured]"%(self.format_amount(x, True).strip())

                # append fiat balance and price
                if self.fx.is_enabled():
                    text += self.fx.get_fiat_status_text(c + u + x,
                        self.base_unit(), self.get_decimal_point()) or ''
                if not self.network.proxy:
                    icon = QIcon(":icons/status_connected.png")
                else:
                    icon = QIcon(":icons/status_connected_proxy.png")
        else:
            text = _("Not connected")
            icon = QIcon(":icons/status_disconnected.png")

        self.tray.setToolTip("%s (%s)" % (text, self.wallet.basename()))
        self.balance_label.setText(text)
        self.status_button.setIcon( icon )


    def update_wallet(self):
        self.update_status()
        if self.wallet.up_to_date or not self.network or not self.network.is_connected():
            self.update_tabs()

    def update_tabs(self):
        self.history_list.update()
        self.request_list.update()
        self.address_list.update()
        self.utxo_list.update()
        self.contact_list.update()
        self.invoice_list.update()
        self.update_completions()

    def create_history_tab(self):
        from .history_list import HistoryList
        self.history_list = l = HistoryList(self)
        l.searchable_list = l
        toolbar = l.create_toolbar(self.config)
        toolbar_shown = self.config.get('show_toolbar_history', False)
        l.show_toolbar(toolbar_shown)
        return self.create_list_tab(l, toolbar)

    def show_address(self, addr):
        from . import address_dialog
        d = address_dialog.AddressDialog(self, addr)
        d.exec_()

    def show_transaction(self, tx, tx_desc = None):
        '''tx_desc is set only for txs created in the Send tab'''
        show_transaction(tx, self, tx_desc)

    def create_receive_tab(self):
        # A 4-column grid layout.  All the stretch is in the last column.
        # The exchange rate plugin adds a fiat widget in column 2
        self.receive_grid = grid = QGridLayout()
        grid.setSpacing(8)
        grid.setColumnStretch(3, 1)

        self.receive_address_e = ButtonsLineEdit()
        self.receive_address_e.addCopyButton(self.app)
        self.receive_address_e.setReadOnly(True)
        msg = _('Bitcoin Quark address where the payment should be received. Note that each payment request uses a different Bitcoin Quark address.')
        self.receive_address_label = HelpLabel(_('Receiving address'), msg)
        self.receive_address_e.textChanged.connect(self.update_receive_qr)
        self.receive_address_e.setFocusPolicy(Qt.NoFocus)
        grid.addWidget(self.receive_address_label, 0, 0)
        grid.addWidget(self.receive_address_e, 0, 1, 1, -1)

        self.receive_message_e = QLineEdit()
        grid.addWidget(QLabel(_('Description')), 1, 0)
        grid.addWidget(self.receive_message_e, 1, 1, 1, -1)
        self.receive_message_e.textChanged.connect(self.update_receive_qr)

        self.receive_amount_e = BTCAmountEdit(self.get_decimal_point)
        grid.addWidget(QLabel(_('Requested amount')), 2, 0)
        grid.addWidget(self.receive_amount_e, 2, 1)
        self.receive_amount_e.textChanged.connect(self.update_receive_qr)

        self.fiat_receive_e = AmountEdit(self.fx.get_currency if self.fx else '')
        if not self.fx or not self.fx.is_enabled():
            self.fiat_receive_e.setVisible(False)
        grid.addWidget(self.fiat_receive_e, 2, 2, Qt.AlignLeft)
        self.connect_fields(self, self.receive_amount_e, self.fiat_receive_e, None)

        self.expires_combo = QComboBox()
        self.expires_combo.addItems([i[0] for i in expiration_values])
        self.expires_combo.setCurrentIndex(3)
        self.expires_combo.setFixedWidth(self.receive_amount_e.width())
        msg = ' '.join([
            _('Expiration date of your request.'),
            _('This information is seen by the recipient if you send them a signed payment request.'),
            _('Expired requests have to be deleted manually from your list, in order to free the corresponding Bitcoin Quark addresses.'),
            _('The bitcoin quark address never expires and will always be part of this electrum quark wallet.'),
        ])
        grid.addWidget(HelpLabel(_('Request expires'), msg), 3, 0)
        grid.addWidget(self.expires_combo, 3, 1)
        self.expires_label = QLineEdit('')
        self.expires_label.setReadOnly(1)
        self.expires_label.setFocusPolicy(Qt.NoFocus)
        self.expires_label.hide()
        grid.addWidget(self.expires_label, 3, 1)

        self.save_request_button = QPushButton(_('Save'))
        self.save_request_button.clicked.connect(self.save_payment_request)

        self.new_request_button = QPushButton(_('New'))
        self.new_request_button.clicked.connect(self.new_payment_request)

        self.receive_qr = QRCodeWidget(fixedSize=200)
        self.receive_qr.mouseReleaseEvent = lambda x: self.toggle_qr_window()
        self.receive_qr.enterEvent = lambda x: self.app.setOverrideCursor(QCursor(Qt.PointingHandCursor))
        self.receive_qr.leaveEvent = lambda x: self.app.setOverrideCursor(QCursor(Qt.ArrowCursor))

        self.receive_buttons = buttons = QHBoxLayout()
        buttons.addStretch(1)
        buttons.addWidget(self.save_request_button)
        buttons.addWidget(self.new_request_button)
        grid.addLayout(buttons, 4, 1, 1, 2)

        self.receive_requests_label = QLabel(_('Requests'))

        from .request_list import RequestList
        self.request_list = RequestList(self)

        # layout
        vbox_g = QVBoxLayout()
        vbox_g.addLayout(grid)
        vbox_g.addStretch()

        hbox = QHBoxLayout()
        hbox.addLayout(vbox_g)
        hbox.addWidget(self.receive_qr)

        w = QWidget()
        w.searchable_list = self.request_list
        vbox = QVBoxLayout(w)
        vbox.addLayout(hbox)
        vbox.addStretch(1)
        vbox.addWidget(self.receive_requests_label)
        vbox.addWidget(self.request_list)
        vbox.setStretchFactor(self.request_list, 1000)

        return w


    def delete_payment_request(self, addr):
        self.wallet.remove_payment_request(addr, self.config)
        self.request_list.update()
        self.clear_receive_tab()

    def get_request_URI(self, addr):
        req = self.wallet.receive_requests[addr]
        message = self.wallet.labels.get(addr, '')
        amount = req['amount']
        URI = util.create_URI(addr, amount, message)
        if req.get('time'):
            URI += "&time=%d"%req.get('time')
        if req.get('exp'):
            URI += "&exp=%d"%req.get('exp')
        if req.get('name') and req.get('sig'):
            sig = bfh(req.get('sig'))
            sig = bitcoin.base_encode(sig, base=58)
            URI += "&name=" + req['name'] + "&sig="+sig
        return str(URI)


    def sign_payment_request(self, addr):
        alias = self.config.get('alias')
        alias_privkey = None
        if alias and self.alias_info:
            alias_addr, alias_name, validated = self.alias_info
            if alias_addr:
                if self.wallet.is_mine(alias_addr):
                    msg = _('This payment request will be signed.') + '\n' + _('Please enter your password')
                    password = None
                    if self.wallet.has_keystore_encryption():
                        password = self.password_dialog(msg)
                        if not password:
                            return
                    try:
                        self.wallet.sign_payment_request(addr, alias, alias_addr, password)
                    except Exception as e:
                        self.show_error(str(e))
                        return
                else:
                    return

    def save_payment_request(self):
        addr = str(self.receive_address_e.text())
        amount = self.receive_amount_e.get_amount()
        message = self.receive_message_e.text()
        if not message and not amount:
            self.show_error(_('No message or amount'))
            return False
        i = self.expires_combo.currentIndex()
        expiration = list(map(lambda x: x[1], expiration_values))[i]
        req = self.wallet.make_payment_request(addr, amount, message, expiration)
        try:
            self.wallet.add_payment_request(req, self.config)
        except Exception as e:
            traceback.print_exc(file=sys.stderr)
            self.show_error(_('Error adding payment request') + ':\n' + str(e))
        else:
            self.sign_payment_request(addr)
            self.save_request_button.setEnabled(False)
        finally:
            self.request_list.update()
            self.address_list.update()

    def view_and_paste(self, title, msg, data):
        dialog = WindowModalDialog(self, title)
        vbox = QVBoxLayout()
        label = QLabel(msg)
        label.setWordWrap(True)
        vbox.addWidget(label)
        pr_e = ShowQRTextEdit(text=data)
        vbox.addWidget(pr_e)
        vbox.addLayout(Buttons(CopyCloseButton(pr_e.text, self.app, dialog)))
        dialog.setLayout(vbox)
        dialog.exec_()

    def export_payment_request(self, addr):
        r = self.wallet.receive_requests.get(addr)
        pr = paymentrequest.serialize_request(r).SerializeToString()
        name = r['id'] + '.bip70'
        fileName = self.getSaveFileName(_("Select where to save your payment request"), name, "*.bip70")
        if fileName:
            with open(fileName, "wb+") as f:
                f.write(util.to_bytes(pr))
            self.show_message(_("Request saved successfully"))
            self.saved = True

    def new_payment_request(self):
        addr = self.wallet.get_unused_address()
        if addr is None:
            if not self.wallet.is_deterministic():
                msg = [
                    _('No more addresses in your wallet.'),
                    _('You are using a non-deterministic wallet, which cannot create new addresses.'),
                    _('If you want to create new addresses, use a deterministic wallet instead.')
                   ]
                self.show_message(' '.join(msg))
                return
            if not self.question(_("Warning: The next address will not be recovered automatically if you restore your wallet from seed; you may need to add it manually.\n\nThis occurs because you have too many unused addresses in your wallet. To avoid this situation, use the existing addresses first.\n\nCreate anyway?")):
                return
            addr = self.wallet.create_new_address(False)
        self.set_receive_address(addr)
        self.expires_label.hide()
        self.expires_combo.show()
        self.new_request_button.setEnabled(False)
        self.receive_message_e.setFocus(1)

    def set_receive_address(self, addr):
        self.receive_address_e.setText(addr)
        self.receive_message_e.setText('')
        self.receive_amount_e.setAmount(None)

    def clear_receive_tab(self):
        addr = self.wallet.get_receiving_address() or ''
        self.receive_address_e.setText(addr)
        self.receive_message_e.setText('')
        self.receive_amount_e.setAmount(None)
        self.expires_label.hide()
        self.expires_combo.show()

    def toggle_qr_window(self):
        from . import qrwindow
        if not self.qr_window:
            self.qr_window = qrwindow.QR_Window(self)
            self.qr_window.setVisible(True)
            self.qr_window_geometry = self.qr_window.geometry()
        else:
            if not self.qr_window.isVisible():
                self.qr_window.setVisible(True)
                self.qr_window.setGeometry(self.qr_window_geometry)
            else:
                self.qr_window_geometry = self.qr_window.geometry()
                self.qr_window.setVisible(False)
        self.update_receive_qr()

    def show_send_tab(self):
        self.tabs.setCurrentIndex(self.tabs.indexOf(self.send_tab))

    def show_receive_tab(self):
        self.tabs.setCurrentIndex(self.tabs.indexOf(self.receive_tab))

    def receive_at(self, addr):
        if not bitcoin.is_address(addr):
            return
        self.show_receive_tab()
        self.receive_address_e.setText(addr)
        self.new_request_button.setEnabled(True)

    def update_receive_qr(self):
        addr = str(self.receive_address_e.text())
        amount = self.receive_amount_e.get_amount()
        message = self.receive_message_e.text()
        self.save_request_button.setEnabled((amount is not None) or (message != ""))
        uri = util.create_URI(addr, amount, message)
        self.receive_qr.setData(uri)
        if self.qr_window and self.qr_window.isVisible():
            self.qr_window.set_content(addr, amount, message, uri)

    def set_feerounding_text(self, num_satoshis_added):
        self.feerounding_text = (_('Additional {} satoshis are going to be added.')
                                 .format(num_satoshis_added))

    def create_send_tab(self):
        # A 4-column grid layout.  All the stretch is in the last column.
        # The exchange rate plugin adds a fiat widget in column 2
        self.send_grid = grid = QGridLayout()
        grid.setSpacing(8)
        grid.setColumnStretch(3, 1)

        from .paytoedit import PayToEdit
        self.amount_e = BTCAmountEdit(self.get_decimal_point)
        self.payto_e = PayToEdit(self)
        msg = _('Recipient of the funds.') + '\n\n'\
              + _('You may enter a Bitcoin Quark address, a label from your list of contacts (a list of completions will be proposed), or an alias (email-like address that forwards to a Bitcoin Quark address)')
        payto_label = HelpLabel(_('Pay to'), msg)
        grid.addWidget(payto_label, 1, 0)
        grid.addWidget(self.payto_e, 1, 1, 1, -1)

        completer = QCompleter()
        completer.setCaseSensitivity(False)
        self.payto_e.set_completer(completer)
        completer.setModel(self.completions)

        msg = _('Description of the transaction (not mandatory).') + '\n\n'\
              + _('The description is not sent to the recipient of the funds. It is stored in your wallet file, and displayed in the \'History\' tab.')
        description_label = HelpLabel(_('Description'), msg)
        grid.addWidget(description_label, 2, 0)
        self.message_e = MyLineEdit()
        grid.addWidget(self.message_e, 2, 1, 1, -1)

        self.from_label = QLabel(_('From'))
        grid.addWidget(self.from_label, 3, 0)
        self.from_list = MyTreeWidget(self, self.from_list_menu, ['',''])
        self.from_list.setHeaderHidden(True)
        self.from_list.setMaximumHeight(80)
        grid.addWidget(self.from_list, 3, 1, 1, -1)
        self.set_pay_from([])

        msg = _('Amount to be sent.') + '\n\n' \
              + _('The amount will be displayed in red if you do not have enough funds in your wallet.') + ' ' \
              + _('Note that if you have frozen some of your addresses, the available funds will be lower than your total balance.') + '\n\n' \
              + _('Keyboard shortcut: type "!" to send all your coins.')
        amount_label = HelpLabel(_('Amount'), msg)
        grid.addWidget(amount_label, 4, 0)
        grid.addWidget(self.amount_e, 4, 1)

        self.fiat_send_e = AmountEdit(self.fx.get_currency if self.fx else '')
        if not self.fx or not self.fx.is_enabled():
            self.fiat_send_e.setVisible(False)
        grid.addWidget(self.fiat_send_e, 4, 2)
        self.amount_e.frozen.connect(
            lambda: self.fiat_send_e.setFrozen(self.amount_e.isReadOnly()))

        self.max_button = EnterButton(_("Max"), self.spend_max)
        self.max_button.setFixedWidth(140)
        grid.addWidget(self.max_button, 4, 3)
        hbox = QHBoxLayout()
        hbox.addStretch(1)
        grid.addLayout(hbox, 4, 4)

        msg = _('Bitcoin Quark transactions are in general not free. A transaction fee is paid by the sender of the funds.') + '\n\n'\
              + _('The amount of fee can be decided freely by the sender. However, transactions with low fees take more time to be processed.') + '\n\n'\
              + _('A suggested fee is automatically added to this field. You may override it. The suggested fee increases with the size of the transaction.')
        self.fee_e_label = HelpLabel(_('Fee'), msg)

        def fee_cb(dyn, pos, fee_rate):
            if dyn:
                if self.config.use_mempool_fees():
                    self.config.set_key('depth_level', pos, False)
                else:
                    self.config.set_key('fee_level', pos, False)
            else:
                self.config.set_key('fee_per_kb', fee_rate, False)

            if fee_rate:
                self.feerate_e.setAmount(fee_rate // 1000)
            else:
                self.feerate_e.setAmount(None)
            self.fee_e.setModified(False)

            self.fee_slider.activate()
            self.spend_max() if self.is_max else self.update_fee()

        self.fee_slider = FeeSlider(self, self.config, fee_cb)
        self.fee_slider.setFixedWidth(140)

        def on_fee_or_feerate(edit_changed, editing_finished):
            edit_other = self.feerate_e if edit_changed == self.fee_e else self.fee_e
            if editing_finished:
                if not edit_changed.get_amount():
                    # This is so that when the user blanks the fee and moves on,
                    # we go back to auto-calculate mode and put a fee back.
                    edit_changed.setModified(False)
            else:
                # edit_changed was edited just now, so make sure we will
                # freeze the correct fee setting (this)
                edit_other.setModified(False)
            self.fee_slider.deactivate()
            self.update_fee()

        class TxSizeLabel(QLabel):
            def setAmount(self, byte_size):
                self.setText(('x   %s bytes   =' % byte_size) if byte_size else '')

        self.size_e = TxSizeLabel()
        self.size_e.setAlignment(Qt.AlignCenter)
        self.size_e.setAmount(0)
        self.size_e.setFixedWidth(140)
        self.size_e.setStyleSheet(ColorScheme.DEFAULT.as_stylesheet())

        self.feerate_e = FeerateEdit(lambda: 0)
        self.feerate_e.setAmount(self.config.fee_per_byte())
        self.feerate_e.textEdited.connect(partial(on_fee_or_feerate, self.feerate_e, False))
        self.feerate_e.editingFinished.connect(partial(on_fee_or_feerate, self.feerate_e, True))

        self.fee_e = BTCAmountEdit(self.get_decimal_point)
        self.fee_e.textEdited.connect(partial(on_fee_or_feerate, self.fee_e, False))
        self.fee_e.editingFinished.connect(partial(on_fee_or_feerate, self.fee_e, True))

        def feerounding_onclick():
            text = (self.feerounding_text + '\n\n' +
                    _('To somewhat protect your privacy, Electrum Quark tries to create change with similar precision to other outputs.') + ' ' +
                    _('At most 100 satoshis might be lost due to this rounding.') + ' ' +
                    _("You can disable this setting in '{}'.").format(_('Preferences')) + '\n' +
                    _('Also, dust is not kept as change, but added to the fee.'))
            QMessageBox.information(self, 'Fee rounding', text)

        self.feerounding_icon = QPushButton(QIcon(':icons/info.png'), '')
        self.feerounding_icon.setFixedWidth(20)
        self.feerounding_icon.setFlat(True)
        self.feerounding_icon.clicked.connect(feerounding_onclick)
        self.feerounding_icon.setVisible(False)

        self.connect_fields(self, self.amount_e, self.fiat_send_e, self.fee_e)

        vbox_feelabel = QVBoxLayout()
        vbox_feelabel.addWidget(self.fee_e_label)
        vbox_feelabel.addStretch(1)
        grid.addLayout(vbox_feelabel, 5, 0)

        self.fee_adv_controls = QWidget()
        hbox = QHBoxLayout(self.fee_adv_controls)
        hbox.setContentsMargins(0, 0, 0, 0)
        hbox.addWidget(self.feerate_e)
        hbox.addWidget(self.size_e)
        hbox.addWidget(self.fee_e)
        hbox.addWidget(self.feerounding_icon, Qt.AlignLeft)
        hbox.addStretch(1)

        vbox_feecontrol = QVBoxLayout()
        vbox_feecontrol.addWidget(self.fee_adv_controls)
        vbox_feecontrol.addWidget(self.fee_slider)

        grid.addLayout(vbox_feecontrol, 5, 1, 1, -1)

        if not self.config.get('show_fee', False):
            self.fee_adv_controls.setVisible(False)

        self.preview_button = EnterButton(_("Preview"), self.do_preview)
        self.preview_button.setToolTip(_('Display the details of your transaction before signing it.'))
        self.send_button = EnterButton(_("Send"), self.do_send)
        self.clear_button = EnterButton(_("Clear"), self.do_clear)
        buttons = QHBoxLayout()
        buttons.addStretch(1)
        buttons.addWidget(self.clear_button)
        buttons.addWidget(self.preview_button)
        buttons.addWidget(self.send_button)
        grid.addLayout(buttons, 6, 1, 1, 3)

        self.amount_e.shortcut.connect(self.spend_max)
        self.payto_e.textChanged.connect(self.update_fee)
        self.amount_e.textEdited.connect(self.update_fee)

        def reset_max(t):
            self.is_max = False
            self.max_button.setEnabled(not bool(t))
        self.amount_e.textEdited.connect(reset_max)
        self.fiat_send_e.textEdited.connect(reset_max)

        def entry_changed():
            text = ""

            amt_color = ColorScheme.DEFAULT
            fee_color = ColorScheme.DEFAULT
            feerate_color = ColorScheme.DEFAULT

            if self.not_enough_funds:
                amt_color, fee_color = ColorScheme.RED, ColorScheme.RED
                feerate_color = ColorScheme.RED
                text = _( "Not enough funds" )
                c, u, x = self.wallet.get_frozen_balance()
                if c+u+x:
                    text += ' (' + self.format_amount(c+u+x).strip() + ' ' + self.base_unit() + ' ' +_("are frozen") + ')'

            # blue color denotes auto-filled values
            elif self.fee_e.isModified():
                feerate_color = ColorScheme.BLUE
            elif self.feerate_e.isModified():
                fee_color = ColorScheme.BLUE
            elif self.amount_e.isModified():
                fee_color = ColorScheme.BLUE
                feerate_color = ColorScheme.BLUE
            else:
                amt_color = ColorScheme.BLUE
                fee_color = ColorScheme.BLUE
                feerate_color = ColorScheme.BLUE

            self.statusBar().showMessage(text)
            self.amount_e.setStyleSheet(amt_color.as_stylesheet())
            self.fee_e.setStyleSheet(fee_color.as_stylesheet())
            self.feerate_e.setStyleSheet(feerate_color.as_stylesheet())

        self.amount_e.textChanged.connect(entry_changed)
        self.fee_e.textChanged.connect(entry_changed)
        self.feerate_e.textChanged.connect(entry_changed)

        self.invoices_label = QLabel(_('Invoices'))
        from .invoice_list import InvoiceList
        self.invoice_list = InvoiceList(self)

        vbox0 = QVBoxLayout()
        vbox0.addLayout(grid)
        hbox = QHBoxLayout()
        hbox.addLayout(vbox0)
        w = QWidget()
        vbox = QVBoxLayout(w)
        vbox.addLayout(hbox)
        vbox.addStretch(1)
        vbox.addWidget(self.invoices_label)
        vbox.addWidget(self.invoice_list)
        vbox.setStretchFactor(self.invoice_list, 1000)
        w.searchable_list = self.invoice_list
        run_hook('create_send_tab', grid)
        return w

    def spend_max(self):
        self.is_max = True
        self.do_update_fee()

    def update_fee(self):
        self.require_fee_update = True

    def get_payto_or_dummy(self):
        r = self.payto_e.get_recipient()
        if r:
            return r
        return (TYPE_ADDRESS, self.wallet.dummy_address())

    def do_update_fee(self):
        '''Recalculate the fee.  If the fee was manually input, retain it, but
        still build the TX to see if there are enough funds.
        '''
        freeze_fee = self.is_send_fee_frozen()
        freeze_feerate = self.is_send_feerate_frozen()
        amount = '!' if self.is_max else self.amount_e.get_amount()
        if amount is None:
            if not freeze_fee:
                self.fee_e.setAmount(None)
            self.not_enough_funds = False
            self.statusBar().showMessage('')
        else:
            fee_estimator = self.get_send_fee_estimator()
            outputs = self.payto_e.get_outputs(self.is_max)
            if not outputs:
                _type, addr = self.get_payto_or_dummy()
                outputs = [(_type, addr, amount)]
            is_sweep = bool(self.tx_external_keypairs)
            make_tx = lambda fee_est: \
                self.wallet.make_unsigned_transaction(
                    self.get_coins(), outputs, self.config,
                    fixed_fee=fee_est, is_sweep=is_sweep)
            try:
                tx = make_tx(fee_estimator)
                self.not_enough_funds = False
            except (NotEnoughFunds, NoDynamicFeeEstimates) as e:
                if not freeze_fee:
                    self.fee_e.setAmount(None)
                if not freeze_feerate:
                    self.feerate_e.setAmount(None)
                self.feerounding_icon.setVisible(False)

                if isinstance(e, NotEnoughFunds):
                    self.not_enough_funds = True
                elif isinstance(e, NoDynamicFeeEstimates):
                    try:
                        tx = make_tx(0)
                        size = tx.estimated_size()
                        self.size_e.setAmount(size)
                    except BaseException:
                        pass
                return
            except BaseException:
                traceback.print_exc(file=sys.stderr)
                return

            size = tx.estimated_size()
            self.size_e.setAmount(size)

            fee = tx.get_fee()
            fee = None if self.not_enough_funds else fee

            # Displayed fee/fee_rate values are set according to user input.
            # Due to rounding or dropping dust in CoinChooser,
            # actual fees often differ somewhat.
            if freeze_feerate or self.fee_slider.is_active():
                displayed_feerate = self.feerate_e.get_amount()
                if displayed_feerate:
                    displayed_feerate = displayed_feerate // 1000
                else:
                    # fallback to actual fee
                    displayed_feerate = fee // size if fee is not None else None
                    self.feerate_e.setAmount(displayed_feerate)
                displayed_fee = displayed_feerate * size if displayed_feerate is not None else None
                self.fee_e.setAmount(displayed_fee)
            else:
                if freeze_fee:
                    displayed_fee = self.fee_e.get_amount()
                else:
                    # fallback to actual fee if nothing is frozen
                    displayed_fee = fee
                    self.fee_e.setAmount(displayed_fee)
                displayed_fee = displayed_fee if displayed_fee else 0
                displayed_feerate = displayed_fee // size if displayed_fee is not None else None
                self.feerate_e.setAmount(displayed_feerate)

            # show/hide fee rounding icon
            feerounding = (fee - displayed_fee) if fee else 0
            self.set_feerounding_text(feerounding)
            self.feerounding_icon.setToolTip(self.feerounding_text)
            self.feerounding_icon.setVisible(bool(feerounding))

            if self.is_max:
                amount = tx.output_value()
                self.amount_e.setAmount(amount)

    def from_list_delete(self, item):
        i = self.from_list.indexOfTopLevelItem(item)
        self.pay_from.pop(i)
        self.redraw_from_list()
        self.update_fee()

    def from_list_menu(self, position):
        item = self.from_list.itemAt(position)
        menu = QMenu()
        menu.addAction(_("Remove"), lambda: self.from_list_delete(item))
        menu.exec_(self.from_list.viewport().mapToGlobal(position))

    def set_pay_from(self, coins):
        self.pay_from = list(coins)
        self.redraw_from_list()

    def redraw_from_list(self):
        self.from_list.clear()
        self.from_label.setHidden(len(self.pay_from) == 0)
        self.from_list.setHidden(len(self.pay_from) == 0)

        def format(x):
            h = x.get('prevout_hash')
            return h[0:10] + '...' + h[-10:] + ":%d"%x.get('prevout_n') + u'\t' + "%s"%x.get('address')

        for item in self.pay_from:
            self.from_list.addTopLevelItem(QTreeWidgetItem( [format(item), self.format_amount(item['value']) ]))

    def get_contact_payto(self, key):
        _type, label = self.contacts.get(key)
        return label + '  <' + key + '>' if _type == 'address' else key

    def update_completions(self):
        l = [self.get_contact_payto(key) for key in self.contacts.keys()]
        self.completions.setStringList(l)

    def protected(func):
        '''Password request wrapper.  The password is passed to the function
        as the 'password' named argument.  "None" indicates either an
        unencrypted wallet, or the user cancelled the password request.
        An empty input is passed as the empty string.'''
        def request_password(self, *args, **kwargs):
            parent = self.top_level_window()
            password = None
            while self.wallet.has_keystore_encryption():
                password = self.password_dialog(parent=parent)
                if password is None:
                    # User cancelled password input
                    return
                try:
                    self.wallet.check_password(password)
                    break
                except Exception as e:
                    self.show_error(str(e), parent=parent)
                    continue

            kwargs['password'] = password
            return func(self, *args, **kwargs)
        return request_password

    def is_send_fee_frozen(self):
        return self.fee_e.isVisible() and self.fee_e.isModified() \
               and (self.fee_e.text() or self.fee_e.hasFocus())

    def is_send_feerate_frozen(self):
        return self.feerate_e.isVisible() and self.feerate_e.isModified() \
               and (self.feerate_e.text() or self.feerate_e.hasFocus())

    def get_send_fee_estimator(self):
        if self.is_send_fee_frozen():
            fee_estimator = self.fee_e.get_amount()
        elif self.is_send_feerate_frozen():
            amount = self.feerate_e.get_amount()
            amount = 0 if amount is None else amount
            fee_estimator = partial(
                simple_config.SimpleConfig.estimate_fee_for_feerate, amount)
        else:
            fee_estimator = None
        return fee_estimator

    def read_send_tab(self):
        if self.payment_request and self.payment_request.has_expired():
            self.show_error(_('Payment request has expired'))
            return
        label = self.message_e.text()

        if self.payment_request:
            outputs = self.payment_request.get_outputs()
        else:
            errors = self.payto_e.get_errors()
            if errors:
                self.show_warning(_("Invalid Lines found:") + "\n\n" + '\n'.join([ _("Line #") + str(x[0]+1) + ": " + x[1] for x in errors]))
                return
            outputs = self.payto_e.get_outputs(self.is_max)

            if self.payto_e.is_alias and self.payto_e.validated is False:
                alias = self.payto_e.toPlainText()
                msg = _('WARNING: the alias "{}" could not be validated via an additional '
                        'security check, DNSSEC, and thus may not be correct.').format(alias) + '\n'
                msg += _('Do you wish to continue?')
                if not self.question(msg):
                    return

        if not outputs:
            self.show_error(_('No outputs'))
            return

        for _type, addr, amount in outputs:
            if addr is None:
                self.show_error(_('Bitcoin Quark Address is None'))
                return
            if _type == TYPE_ADDRESS and not bitcoin.is_address(addr):
                self.show_error(_('Invalid Bitcoin Quark Address'))
                return
            if amount is None:
                self.show_error(_('Invalid Amount'))
                return

        fee_estimator = self.get_send_fee_estimator()
        coins = self.get_coins()
        return outputs, fee_estimator, label, coins

    def do_preview(self):
        self.do_send(preview = True)

    def do_send(self, preview = False):
        if run_hook('abort_send', self):
            return
        r = self.read_send_tab()
        if not r:
            return
        outputs, fee_estimator, tx_desc, coins = r
        try:
            is_sweep = bool(self.tx_external_keypairs)
            tx = self.wallet.make_unsigned_transaction(
                coins, outputs, self.config, fixed_fee=fee_estimator,
                is_sweep=is_sweep)
        except NotEnoughFunds:
            self.show_message(_("Insufficient funds"))
            return
        except BaseException as e:
            traceback.print_exc(file=sys.stdout)
            self.show_message(str(e))
            return

        amount = tx.output_value() if self.is_max else sum(map(lambda x:x[2], outputs))
        fee = tx.get_fee()

        use_rbf = self.config.get('use_rbf', True)
        if use_rbf:
            tx.set_rbf(True)

        if fee < self.wallet.relayfee() * tx.estimated_size() / 1000:
            self.show_error('\n'.join([
                _("This transaction requires a higher fee, or it will not be propagated by your current server"),
                _("Try to raise your transaction fee, or use a server with a lower relay fee.")
            ]))
            return

        if preview:
            self.show_transaction(tx, tx_desc)
            return

        if not self.network:
            self.show_error(_("You can't broadcast a transaction without a live network connection."))
            return

        # confirmation dialog
        msg = [
            _("Amount to be sent") + ": " + self.format_amount_and_units(amount),
            _("Mining fee") + ": " + self.format_amount_and_units(fee),
        ]

        x_fee = run_hook('get_tx_extra_fee', self.wallet, tx)
        if x_fee:
            x_fee_address, x_fee_amount = x_fee
            msg.append( _("Additional fees") + ": " + self.format_amount_and_units(x_fee_amount) )

        confirm_rate = simple_config.FEERATE_WARNING_HIGH_FEE
        if fee > confirm_rate * tx.estimated_size() / 1000:
            msg.append(_('Warning') + ': ' + _("The fee for this transaction seems unusually high."))

        if self.wallet.has_keystore_encryption():
            msg.append("")
            msg.append(_("Enter your password to proceed"))
            password = self.password_dialog('\n'.join(msg))
            if not password:
                return
        else:
            msg.append(_('Proceed?'))
            password = None
            if not self.question('\n'.join(msg)):
                return

        def sign_done(success):
            if success:
                if not tx.is_complete():
                    self.show_transaction(tx)
                    self.do_clear()
                else:
                    self.broadcast_transaction(tx, tx_desc)
        self.sign_tx_with_password(tx, sign_done, password)

    @protected
    def sign_tx(self, tx, callback, password):
        self.sign_tx_with_password(tx, callback, password)

    def sign_tx_with_password(self, tx, callback, password):
        '''Sign the transaction in a separate thread.  When done, calls
        the callback with a success code of True or False.
        '''

        def on_signed(result):
            callback(True)
        def on_failed(exc_info):
            self.on_error(exc_info)
            callback(False)

        if self.tx_external_keypairs:
            # can sign directly
            task = partial(Transaction.sign, tx, self.tx_external_keypairs)
        else:
            # call hook to see if plugin needs gui interaction
            run_hook('sign_tx', self, tx)
            task = partial(self.wallet.sign_transaction, tx, password)
        WaitingDialog(self, _('Signing transaction...'), task,
                      on_signed, on_failed)

    def broadcast_transaction(self, tx, tx_desc):

        def broadcast_thread():
            # non-GUI thread
            pr = self.payment_request
            if pr and pr.has_expired():
                self.payment_request = None
                return False, _("Payment request has expired")
            status, msg =  self.network.broadcast(tx)
            if pr and status is True:
                self.invoices.set_paid(pr, tx.txid())
                self.invoices.save()
                self.payment_request = None
                refund_address = self.wallet.get_receiving_addresses()[0]
                ack_status, ack_msg = pr.send_ack(str(tx), refund_address)
                if ack_status:
                    msg = ack_msg
            return status, msg

        # Capture current TL window; override might be removed on return
        parent = self.top_level_window()

        def broadcast_done(result):
            # GUI thread
            if result:
                status, msg = result
                if status:
                    if tx_desc is not None and tx.is_complete():
                        self.wallet.set_label(tx.txid(), tx_desc)
                    parent.show_message(_('Payment sent.') + '\n' + msg)
                    self.invoice_list.update()
                    self.do_clear()
                else:
                    parent.show_error(msg)

        WaitingDialog(self, _('Broadcasting transaction...'),
                      broadcast_thread, broadcast_done, self.on_error)

    def query_choice(self, msg, choices):
        # Needed by QtHandler for hardware wallets
        dialog = WindowModalDialog(self.top_level_window())
        clayout = ChoicesLayout(msg, choices)
        vbox = QVBoxLayout(dialog)
        vbox.addLayout(clayout.layout())
        vbox.addLayout(Buttons(OkButton(dialog)))
        if not dialog.exec_():
            return None
        return clayout.selected_index()

    def lock_amount(self, b):
        self.amount_e.setFrozen(b)
        self.max_button.setEnabled(not b)

    def prepare_for_payment_request(self):
        self.show_send_tab()
        self.payto_e.is_pr = True
        for e in [self.payto_e, self.amount_e, self.message_e]:
            e.setFrozen(True)
        self.payto_e.setText(_("please wait..."))
        return True

    def delete_invoice(self, key):
        self.invoices.remove(key)
        self.invoice_list.update()

    def payment_request_ok(self):
        pr = self.payment_request
        key = self.invoices.add(pr)
        status = self.invoices.get_status(key)
        self.invoice_list.update()
        if status == PR_PAID:
            self.show_message("invoice already paid")
            self.do_clear()
            self.payment_request = None
            return
        self.payto_e.is_pr = True
        if not pr.has_expired():
            self.payto_e.setGreen()
        else:
            self.payto_e.setExpired()
        self.payto_e.setText(pr.get_requestor())
        self.amount_e.setText(format_satoshis_plain(pr.get_amount(), self.decimal_point))
        self.message_e.setText(pr.get_memo())
        # signal to set fee
        self.amount_e.textEdited.emit("")

    def payment_request_error(self):
        self.show_message(self.payment_request.error)
        self.payment_request = None
        self.do_clear()

    def on_pr(self, request):
        self.payment_request = request
        if self.payment_request.verify(self.contacts):
            self.payment_request_ok_signal.emit()
        else:
            self.payment_request_error_signal.emit()

    def pay_to_URI(self, URI):
        if not URI:
            return
        try:
            out = util.parse_URI(URI, self.on_pr)
        except BaseException as e:
            self.show_error(_('Invalid bitcoinquark URI:') + '\n' + str(e))
            return
        self.show_send_tab()
        r = out.get('r')
        sig = out.get('sig')
        name = out.get('name')
        if r or (name and sig):
            self.prepare_for_payment_request()
            return
        address = out.get('address')
        amount = out.get('amount')
        label = out.get('label')
        message = out.get('message')
        # use label as description (not BIP21 compliant)
        if label and not message:
            message = label
        if address:
            self.payto_e.setText(address)
        if message:
            self.message_e.setText(message)
        if amount:
            self.amount_e.setAmount(amount)
            self.amount_e.textEdited.emit("")


    def do_clear(self):
        self.is_max = False
        self.not_enough_funds = False
        self.payment_request = None
        self.payto_e.is_pr = False
        for e in [self.payto_e, self.message_e, self.amount_e, self.fiat_send_e,
                  self.fee_e, self.feerate_e]:
            e.setText('')
            e.setFrozen(False)
        self.fee_slider.activate()
        self.feerate_e.setAmount(self.config.fee_per_byte())
        self.size_e.setAmount(0)
        self.feerounding_icon.setVisible(False)
        self.set_pay_from([])
        self.tx_external_keypairs = {}
        self.update_status()
        run_hook('do_clear', self)

    def set_frozen_state(self, addrs, freeze):
        self.wallet.set_frozen_state(addrs, freeze)
        self.address_list.update()
        self.utxo_list.update()
        self.update_fee()

    def create_list_tab(self, l, toolbar=None):
        w = QWidget()
        w.searchable_list = l
        vbox = QVBoxLayout()
        w.setLayout(vbox)
        vbox.setContentsMargins(0, 0, 0, 0)
        vbox.setSpacing(0)
        if toolbar:
            vbox.addLayout(toolbar)
        vbox.addWidget(l)
        return w

    def create_addresses_tab(self):
        from .address_list import AddressList
        self.address_list = l = AddressList(self)
        toolbar = l.create_toolbar(self.config)
        toolbar_shown = self.config.get('show_toolbar_addresses', False)
        l.show_toolbar(toolbar_shown)
        return self.create_list_tab(l, toolbar)

    def create_utxo_tab(self):
        from .utxo_list import UTXOList
        self.utxo_list = l = UTXOList(self)
        return self.create_list_tab(l)

    def create_contacts_tab(self):
        from .contact_list import ContactList
        self.contact_list = l = ContactList(self)
        return self.create_list_tab(l)

    def remove_address(self, addr):
        if self.question(_("Do you want to remove")+" %s "%addr +_("from your wallet?")):
            self.wallet.delete_address(addr)
            self.need_update.set()  # history, addresses, coins
            self.clear_receive_tab()

    def get_coins(self):
        if self.pay_from:
            return self.pay_from
        else:
            return self.wallet.get_spendable_coins(None, self.config)

    def spend_coins(self, coins):
        self.set_pay_from(coins)
        self.show_send_tab()
        self.update_fee()

    def paytomany(self):
        self.show_send_tab()
        self.payto_e.paytomany()
        msg = '\n'.join([
            _('Enter a list of outputs in the \'Pay to\' field.'),
            _('One output per line.'),
            _('Format: address, amount'),
            _('You may load a CSV file using the file icon.')
        ])
        self.show_message(msg, title=_('Pay to many'))

    def payto_contacts(self, labels):
        paytos = [self.get_contact_payto(label) for label in labels]
        self.show_send_tab()
        if len(paytos) == 1:
            self.payto_e.setText(paytos[0])
            self.amount_e.setFocus()
        else:
            text = "\n".join([payto + ", 0" for payto in paytos])
            self.payto_e.setText(text)
            self.payto_e.setFocus()

    def set_contact(self, label, address):
        if not is_address(address):
            self.show_error(_('Invalid Address'))
            self.contact_list.update()  # Displays original unchanged value
            return False
        self.contacts[address] = ('address', label)
        self.contact_list.update()
        self.history_list.update()
        self.update_completions()
        return True

    def delete_contacts(self, labels):
        if not self.question(_("Remove {} from your list of contacts?")
                             .format(" + ".join(labels))):
            return
        for label in labels:
            self.contacts.pop(label)
        self.history_list.update()
        self.contact_list.update()
        self.update_completions()

    def show_invoice(self, key):
        pr = self.invoices.get(key)
        if pr is None:
            self.show_error('Cannot find payment request in wallet.')
            return
        pr.verify(self.contacts)
        self.show_pr_details(pr)

    def show_pr_details(self, pr):
        key = pr.get_id()
        d = WindowModalDialog(self, _("Invoice"))
        vbox = QVBoxLayout(d)
        grid = QGridLayout()
        grid.addWidget(QLabel(_("Requestor") + ':'), 0, 0)
        grid.addWidget(QLabel(pr.get_requestor()), 0, 1)
        grid.addWidget(QLabel(_("Amount") + ':'), 1, 0)
        outputs_str = '\n'.join(map(lambda x: self.format_amount(x[2])+ self.base_unit() + ' @ ' + x[1], pr.get_outputs()))
        grid.addWidget(QLabel(outputs_str), 1, 1)
        expires = pr.get_expiration_date()
        grid.addWidget(QLabel(_("Memo") + ':'), 2, 0)
        grid.addWidget(QLabel(pr.get_memo()), 2, 1)
        grid.addWidget(QLabel(_("Signature") + ':'), 3, 0)
        grid.addWidget(QLabel(pr.get_verify_status()), 3, 1)
        if expires:
            grid.addWidget(QLabel(_("Expires") + ':'), 4, 0)
            grid.addWidget(QLabel(format_time(expires)), 4, 1)
        vbox.addLayout(grid)
        def do_export():
            fn = self.getSaveFileName(_("Save invoice to file"), "*.bip70")
            if not fn:
                return
            with open(fn, 'wb') as f:
                data = f.write(pr.raw)
            self.show_message(_('Invoice saved as' + ' ' + fn))
        exportButton = EnterButton(_('Save'), do_export)
        def do_delete():
            if self.question(_('Delete invoice?')):
                self.invoices.remove(key)
                self.history_list.update()
                self.invoice_list.update()
                d.close()
        deleteButton = EnterButton(_('Delete'), do_delete)
        vbox.addLayout(Buttons(exportButton, deleteButton, CloseButton(d)))
        d.exec_()

    def do_pay_invoice(self, key):
        pr = self.invoices.get(key)
        self.payment_request = pr
        self.prepare_for_payment_request()
        pr.error = None  # this forces verify() to re-run
        if pr.verify(self.contacts):
            self.payment_request_ok()
        else:
            self.payment_request_error()

    def create_console_tab(self):
        from .console import Console
        self.console = console = Console()
        return console

    def update_console(self):
        console = self.console
        console.history = self.config.get("console-history",[])
        console.history_index = len(console.history)

        console.updateNamespace({'wallet' : self.wallet,
                                 'network' : self.network,
                                 'plugins' : self.gui_object.plugins,
                                 'window': self})
        console.updateNamespace({'util' : util, 'bitcoin':bitcoin})

        c = commands.Commands(self.config, self.wallet, self.network, lambda: self.console.set_json(True))
        methods = {}
        def mkfunc(f, method):
            return lambda *args: f(method, args, self.password_dialog)
        for m in dir(c):
            if m[0]=='_' or m in ['network','wallet']: continue
            methods[m] = mkfunc(c._run, m)

        console.updateNamespace(methods)

    def create_status_bar(self):

        sb = QStatusBar()
        sb.setFixedHeight(35)
        qtVersion = qVersion()

        self.balance_label = QLabel("")
        self.balance_label.setTextInteractionFlags(Qt.TextSelectableByMouse)
        self.balance_label.setStyleSheet("""QLabel { padding: 0 }""")
        sb.addWidget(self.balance_label)

        self.search_box = QLineEdit()
        self.search_box.textChanged.connect(self.do_search)
        self.search_box.hide()
        sb.addPermanentWidget(self.search_box)

        self.lock_icon = QIcon()
        self.password_button = StatusBarButton(self.lock_icon, _("Password"), self.change_password_dialog )
        sb.addPermanentWidget(self.password_button)

        sb.addPermanentWidget(StatusBarButton(QIcon(":icons/preferences.png"), _("Preferences"), self.settings_dialog ) )
        self.seed_button = StatusBarButton(QIcon(":icons/seed.png"), _("Seed"), self.show_seed_dialog )
        sb.addPermanentWidget(self.seed_button)
        self.status_button = StatusBarButton(QIcon(":icons/status_disconnected.png"), _("Network"), lambda: self.gui_object.show_network_dialog(self))
        sb.addPermanentWidget(self.status_button)
        run_hook('create_status_bar', sb)
        self.setStatusBar(sb)

    def update_lock_icon(self):
        icon = QIcon(":icons/lock.png") if self.wallet.has_password() else QIcon(":icons/unlock.png")
        self.password_button.setIcon(icon)

    def update_buttons_on_seed(self):
        self.seed_button.setVisible(self.wallet.has_seed())
        self.password_button.setVisible(self.wallet.may_have_password())
        self.send_button.setVisible(not self.wallet.is_watching_only())

    def change_password_dialog(self):
        from electrum.storage import STO_EV_XPUB_PW
        if self.wallet.get_available_storage_encryption_version() == STO_EV_XPUB_PW:
            from .password_dialog import ChangePasswordDialogForHW
            d = ChangePasswordDialogForHW(self, self.wallet)
            ok, encrypt_file = d.run()
            if not ok:
                return

            try:
                hw_dev_pw = self.wallet.keystore.get_password_for_storage_encryption()
            except UserCancelled:
                return
            except BaseException as e:
                traceback.print_exc(file=sys.stderr)
                self.show_error(str(e))
                return
            old_password = hw_dev_pw if self.wallet.has_password() else None
            new_password = hw_dev_pw if encrypt_file else None
        else:
            from .password_dialog import ChangePasswordDialogForSW
            d = ChangePasswordDialogForSW(self, self.wallet)
            ok, old_password, new_password, encrypt_file = d.run()

        if not ok:
            return
        try:
            self.wallet.update_password(old_password, new_password, encrypt_file)
        except InvalidPassword as e:
            self.show_error(str(e))
            return
        except BaseException:
            traceback.print_exc(file=sys.stdout)
            self.show_error(_('Failed to update password'))
            return
        msg = _('Password was updated successfully') if self.wallet.has_password() else _('Password is disabled, this wallet is not protected')
        self.show_message(msg, title=_("Success"))
        self.update_lock_icon()

    def toggle_search(self):
        tab = self.tabs.currentWidget()
        #if hasattr(tab, 'searchable_list'):
        #    tab.searchable_list.toggle_toolbar()
        #return
        self.search_box.setHidden(not self.search_box.isHidden())
        if not self.search_box.isHidden():
            self.search_box.setFocus(1)
        else:
            self.do_search('')

    def do_search(self, t):
        tab = self.tabs.currentWidget()
        if hasattr(tab, 'searchable_list'):
            tab.searchable_list.filter(t)

    def new_contact_dialog(self):
        d = WindowModalDialog(self, _("New Contact"))
        vbox = QVBoxLayout(d)
        vbox.addWidget(QLabel(_('New Contact') + ':'))
        grid = QGridLayout()
        line1 = QLineEdit()
        line1.setFixedWidth(280)
        line2 = QLineEdit()
        line2.setFixedWidth(280)
        grid.addWidget(QLabel(_("Address")), 1, 0)
        grid.addWidget(line1, 1, 1)
        grid.addWidget(QLabel(_("Name")), 2, 0)
        grid.addWidget(line2, 2, 1)
        vbox.addLayout(grid)
        vbox.addLayout(Buttons(CancelButton(d), OkButton(d)))
        if d.exec_():
            self.set_contact(line2.text(), line1.text())

    def show_master_public_keys(self):
        dialog = WindowModalDialog(self, _("Wallet Information"))
        dialog.setMinimumSize(500, 100)
        mpk_list = self.wallet.get_master_public_keys()
        vbox = QVBoxLayout()
        wallet_type = self.wallet.storage.get('wallet_type', '')
        grid = QGridLayout()
        basename = os.path.basename(self.wallet.storage.path)
        grid.addWidget(QLabel(_("Wallet name")+ ':'), 0, 0)
        grid.addWidget(QLabel(basename), 0, 1)
        grid.addWidget(QLabel(_("Wallet type")+ ':'), 1, 0)
        grid.addWidget(QLabel(wallet_type), 1, 1)
        grid.addWidget(QLabel(_("Script type")+ ':'), 2, 0)
        grid.addWidget(QLabel(self.wallet.txin_type), 2, 1)
        vbox.addLayout(grid)
        if self.wallet.is_deterministic():
            mpk_text = ShowQRTextEdit()
            mpk_text.setMaximumHeight(150)
            mpk_text.addCopyButton(self.app)
            def show_mpk(index):
                mpk_text.setText(mpk_list[index])
            # only show the combobox in case multiple accounts are available
            if len(mpk_list) > 1:
                def label(key):
                    if isinstance(self.wallet, Multisig_Wallet):
                        return _("cosigner") + ' ' + str(key+1)
                    return ''
                labels = [label(i) for i in range(len(mpk_list))]
                on_click = lambda clayout: show_mpk(clayout.selected_index())
                labels_clayout = ChoicesLayout(_("Master Public Keys"), labels, on_click)
                vbox.addLayout(labels_clayout.layout())
            else:
                vbox.addWidget(QLabel(_("Master Public Key")))
            show_mpk(0)
            vbox.addWidget(mpk_text)
        vbox.addStretch(1)
        vbox.addLayout(Buttons(CloseButton(dialog)))
        dialog.setLayout(vbox)
        dialog.exec_()

    def remove_wallet(self):
        if self.question('\n'.join([
                _('Delete wallet file?'),
                "%s"%self.wallet.storage.path,
                _('If your wallet contains funds, make sure you have saved its seed.')])):
            self._delete_wallet()

    @protected
    def _delete_wallet(self, password):
        wallet_path = self.wallet.storage.path
        basename = os.path.basename(wallet_path)
        self.gui_object.daemon.stop_wallet(wallet_path)
        self.close()
        os.unlink(wallet_path)
        self.show_error("Wallet removed:" + basename)

    @protected
    def show_seed_dialog(self, password):
        if not self.wallet.has_seed():
            self.show_message(_('This wallet has no seed'))
            return
        keystore = self.wallet.get_keystore()
        try:
            seed = keystore.get_seed(password)
            passphrase = keystore.get_passphrase(password)
        except BaseException as e:
            self.show_error(str(e))
            return
        from .seed_dialog import SeedDialog
        d = SeedDialog(self, seed, passphrase)
        d.exec_()

    def show_qrcode(self, data, title = _("QR code"), parent=None):
        if not data:
            return
        d = QRDialog(data, parent or self, title)
        d.exec_()

    @protected
    def show_private_key(self, address, password):
        if not address:
            return
        try:
            pk, redeem_script = self.wallet.export_private_key(address, password)
        except Exception as e:
            traceback.print_exc(file=sys.stdout)
            self.show_message(str(e))
            return
        xtype = bitcoin.deserialize_privkey(pk)[0]
        d = WindowModalDialog(self, _("Private key"))
        d.setMinimumSize(600, 150)
        vbox = QVBoxLayout()
        vbox.addWidget(QLabel(_("Address") + ': ' + address))
        vbox.addWidget(QLabel(_("Script type") + ': ' + xtype))
        vbox.addWidget(QLabel(_("Private key") + ':'))
        keys_e = ShowQRTextEdit(text=pk)
        keys_e.addCopyButton(self.app)
        vbox.addWidget(keys_e)
        if redeem_script:
            vbox.addWidget(QLabel(_("Redeem Script") + ':'))
            rds_e = ShowQRTextEdit(text=redeem_script)
            rds_e.addCopyButton(self.app)
            vbox.addWidget(rds_e)
        vbox.addLayout(Buttons(CloseButton(d)))
        d.setLayout(vbox)
        d.exec_()

    msg_sign = _("Signing with an address actually means signing with the corresponding "
                "private key, and verifying with the corresponding public key. The "
                "address you have entered does not have a unique public key, so these "
                "operations cannot be performed.") + '\n\n' + \
               _('The operation is undefined. Not just in Electrum Quark, but in general.')

    @protected
    def do_sign(self, address, message, signature, password):
        address  = address.text().strip()
        message = message.toPlainText().strip()
        if not bitcoin.is_address(address):
            self.show_message(_('Invalid Bitcoin Quark address.'))
            return
        if self.wallet.is_watching_only():
            self.show_message(_('This is a watching-only wallet.'))
            return
        if not self.wallet.is_mine(address):
            self.show_message(_('Address not in wallet.'))
            return
        txin_type = self.wallet.get_txin_type(address)
        if txin_type not in ['p2pkh', 'p2wpkh', 'p2wpkh-p2sh']:
            self.show_message(_('Cannot sign messages with this type of address:') + \
                              ' ' + txin_type + '\n\n' + self.msg_sign)
            return
        task = partial(self.wallet.sign_message, address, message, password)

        def show_signed_message(sig):
            try:
                signature.setText(base64.b64encode(sig).decode('ascii'))
            except RuntimeError:
                # (signature) wrapped C/C++ object has been deleted
                pass

        self.wallet.thread.add(task, on_success=show_signed_message)

    def do_verify(self, address, message, signature):
        address  = address.text().strip()
        message = message.toPlainText().strip().encode('utf-8')
        if not bitcoin.is_address(address):
            self.show_message(_('Invalid Bitcoin Quark address.'))
            return
        try:
            # This can throw on invalid base64
            sig = base64.b64decode(str(signature.toPlainText()))
            verified = bitcoin.verify_message(address, sig, message)
        except Exception as e:
            verified = False
        if verified:
            self.show_message(_("Signature verified"))
        else:
            self.show_error(_("Wrong signature"))

    def sign_verify_message(self, address=''):
        d = WindowModalDialog(self, _('Sign/verify Message'))
        d.setMinimumSize(610, 290)

        layout = QGridLayout(d)

        message_e = QTextEdit()
        layout.addWidget(QLabel(_('Message')), 1, 0)
        layout.addWidget(message_e, 1, 1)
        layout.setRowStretch(2,3)

        address_e = QLineEdit()
        address_e.setText(address)
        layout.addWidget(QLabel(_('Address')), 2, 0)
        layout.addWidget(address_e, 2, 1)

        signature_e = QTextEdit()
        layout.addWidget(QLabel(_('Signature')), 3, 0)
        layout.addWidget(signature_e, 3, 1)
        layout.setRowStretch(3,1)

        hbox = QHBoxLayout()

        b = QPushButton(_("Sign"))
        b.clicked.connect(lambda: self.do_sign(address_e, message_e, signature_e))
        hbox.addWidget(b)

        b = QPushButton(_("Verify"))
        b.clicked.connect(lambda: self.do_verify(address_e, message_e, signature_e))
        hbox.addWidget(b)

        b = QPushButton(_("Close"))
        b.clicked.connect(d.accept)
        hbox.addWidget(b)
        layout.addLayout(hbox, 4, 1)
        d.exec_()

    @protected
    def do_decrypt(self, message_e, pubkey_e, encrypted_e, password):
        if self.wallet.is_watching_only():
            self.show_message(_('This is a watching-only wallet.'))
            return
        cyphertext = encrypted_e.toPlainText()
        task = partial(self.wallet.decrypt_message, pubkey_e.text(), cyphertext, password)

        def setText(text):
            try:
                message_e.setText(text.decode('utf-8'))
            except RuntimeError:
                # (message_e) wrapped C/C++ object has been deleted
                pass

        self.wallet.thread.add(task, on_success=setText)

    def do_encrypt(self, message_e, pubkey_e, encrypted_e):
        message = message_e.toPlainText()
        message = message.encode('utf-8')
        try:
            encrypted = bitcoin.encrypt_message(message, pubkey_e.text())
            encrypted_e.setText(encrypted.decode('ascii'))
        except BaseException as e:
            traceback.print_exc(file=sys.stdout)
            self.show_warning(str(e))

    def encrypt_message(self, address=''):
        d = WindowModalDialog(self, _('Encrypt/decrypt Message'))
        d.setMinimumSize(610, 490)

        layout = QGridLayout(d)

        message_e = QTextEdit()
        layout.addWidget(QLabel(_('Message')), 1, 0)
        layout.addWidget(message_e, 1, 1)
        layout.setRowStretch(2,3)

        pubkey_e = QLineEdit()
        if address:
            pubkey = self.wallet.get_public_key(address)
            pubkey_e.setText(pubkey)
        layout.addWidget(QLabel(_('Public key')), 2, 0)
        layout.addWidget(pubkey_e, 2, 1)

        encrypted_e = QTextEdit()
        layout.addWidget(QLabel(_('Encrypted')), 3, 0)
        layout.addWidget(encrypted_e, 3, 1)
        layout.setRowStretch(3,1)

        hbox = QHBoxLayout()
        b = QPushButton(_("Encrypt"))
        b.clicked.connect(lambda: self.do_encrypt(message_e, pubkey_e, encrypted_e))
        hbox.addWidget(b)

        b = QPushButton(_("Decrypt"))
        b.clicked.connect(lambda: self.do_decrypt(message_e, pubkey_e, encrypted_e))
        hbox.addWidget(b)

        b = QPushButton(_("Close"))
        b.clicked.connect(d.accept)
        hbox.addWidget(b)

        layout.addLayout(hbox, 4, 1)
        d.exec_()

    def password_dialog(self, msg=None, parent=None):
        from .password_dialog import PasswordDialog
        parent = parent or self
        d = PasswordDialog(parent, msg)
        return d.run()

    def tx_from_text(self, txt):
        from electrum.transaction import tx_from_str
        try:
            tx = tx_from_str(txt)
            return Transaction(tx)
        except BaseException as e:
            self.show_critical(_("Electrum was unable to parse your transaction") + ":\n" + str(e))
            return

    def read_tx_from_qrcode(self):
        from electrum import qrscanner
        try:
            data = qrscanner.scan_barcode(self.config.get_video_device())
        except BaseException as e:
            self.show_error(str(e))
            return
        if not data:
            return
        # if the user scanned a bitcoinquark URI
        if str(data).startswith("bitcoinquark:"):
            self.pay_to_URI(data)
            return
        # else if the user scanned an offline signed tx
        try:
            data = bh2u(bitcoin.base_decode(data, length=None, base=43))
        except BaseException as e:
            self.show_error((_('Could not decode QR code')+':\n{}').format(e))
            return
        tx = self.tx_from_text(data)
        if not tx:
            return
        self.show_transaction(tx)

    def read_tx_from_file(self):
        fileName = self.getOpenFileName(_("Select your transaction file"), "*.txn")
        if not fileName:
            return
        try:
            with open(fileName, "r") as f:
                file_content = f.read()
        except (ValueError, IOError, os.error) as reason:
            self.show_critical(_("Electrum Quark was unable to open your transaction file") + "\n" + str(reason), title=_("Unable to read file or no transaction found"))
            return
        return self.tx_from_text(file_content)

    def do_process_from_text(self):
        text = text_dialog(self, _('Input raw transaction'), _("Transaction:"), _("Load transaction"))
        if not text:
            return
        tx = self.tx_from_text(text)
        if tx:
            self.show_transaction(tx)

    def do_process_from_file(self):
        tx = self.read_tx_from_file()
        if tx:
            self.show_transaction(tx)

    def do_process_from_txid(self):
        from electrum import transaction
        txid, ok = QInputDialog.getText(self, _('Lookup transaction'), _('Transaction ID') + ':')
        if ok and txid:
            txid = str(txid).strip()
            try:
                r = self.network.synchronous_get(('blockchain.transaction.get',[txid]))
            except BaseException as e:
                self.show_message(str(e))
                return
            tx = transaction.Transaction(r)
            self.show_transaction(tx)

    @protected
    def export_privkeys_dialog(self, password):
        if self.wallet.is_watching_only():
            self.show_message(_("This is a watching-only wallet"))
            return

        if isinstance(self.wallet, Multisig_Wallet):
            self.show_message(_('WARNING: This is a multi-signature wallet.') + '\n' +
                              _('It can not be "backed up" by simply exporting these private keys.'))

        d = WindowModalDialog(self, _('Private keys'))
        d.setMinimumSize(980, 300)
        vbox = QVBoxLayout(d)

        msg = "%s\n%s\n%s" % (_("WARNING: ALL your private keys are secret."),
                              _("Exposing a single private key can compromise your entire wallet!"),
                              _("In particular, DO NOT use 'redeem private key' services proposed by third parties."))
        vbox.addWidget(QLabel(msg))

        e = QTextEdit()
        e.setReadOnly(True)
        vbox.addWidget(e)

        defaultname = 'electrum-quark-private-keys.csv'
        select_msg = _('Select file to export your private keys to')
        hbox, filename_e, csv_button = filename_field(self, self.config, defaultname, select_msg)
        vbox.addLayout(hbox)

        b = OkButton(d, _('Export'))
        b.setEnabled(False)
        vbox.addLayout(Buttons(CancelButton(d), b))

        private_keys = {}
        addresses = self.wallet.get_addresses()
        done = False
        cancelled = False
        def privkeys_thread():
            for addr in addresses:
                time.sleep(0.1)
                if done or cancelled:
                    break
                privkey = self.wallet.export_private_key(addr, password)[0]
                private_keys[addr] = privkey
                self.computing_privkeys_signal.emit()
            if not cancelled:
                self.computing_privkeys_signal.disconnect()
                self.show_privkeys_signal.emit()

        def show_privkeys():
            s = "\n".join( map( lambda x: x[0] + "\t"+ x[1], private_keys.items()))
            e.setText(s)
            b.setEnabled(True)
            self.show_privkeys_signal.disconnect()
            nonlocal done
            done = True

        def on_dialog_closed(*args):
            nonlocal done
            nonlocal cancelled
            if not done:
                cancelled = True
                self.computing_privkeys_signal.disconnect()
                self.show_privkeys_signal.disconnect()

        self.computing_privkeys_signal.connect(lambda: e.setText("Please wait... %d/%d"%(len(private_keys),len(addresses))))
        self.show_privkeys_signal.connect(show_privkeys)
        d.finished.connect(on_dialog_closed)
        threading.Thread(target=privkeys_thread).start()

        if not d.exec_():
            done = True
            return

        filename = filename_e.text()
        if not filename:
            return

        try:
            self.do_export_privkeys(filename, private_keys, csv_button.isChecked())
        except (IOError, os.error) as reason:
            txt = "\n".join([
                _("Electrum Quark was unable to produce a private key-export."),
                str(reason)
            ])
            self.show_critical(txt, title=_("Unable to create csv"))

        except Exception as e:
            self.show_message(str(e))
            return

        self.show_message(_("Private keys exported."))

    def do_export_privkeys(self, fileName, pklist, is_csv):
        with open(fileName, "w+") as f:
            if is_csv:
                transaction = csv.writer(f)
                transaction.writerow(["address", "private_key"])
                for addr, pk in pklist.items():
                    transaction.writerow(["%34s"%addr,pk])
            else:
                import json
                f.write(json.dumps(pklist, indent = 4))

    def do_import_labels(self):
        def import_labels(path):
            def _validate(data):
                return data  # TODO

            def import_labels_assign(data):
                for key, value in data.items():
                    self.wallet.set_label(key, value)
            import_meta(path, _validate, import_labels_assign)

        def on_import():
            self.need_update.set()
        import_meta_gui(self, _('labels'), import_labels, on_import)

    def do_export_labels(self):
        def export_labels(filename):
            export_meta(self.wallet.labels, filename)
        export_meta_gui(self, _('labels'), export_labels)

    def sweep_key_dialog(self):
        d = WindowModalDialog(self, title=_('Sweep private keys'))
        d.setMinimumSize(600, 300)

        vbox = QVBoxLayout(d)
        vbox.addWidget(QLabel(_("Enter private keys:")))

        keys_e = ScanQRTextEdit(allow_multi=True)
        keys_e.setTabChangesFocus(True)
        vbox.addWidget(keys_e)

        addresses = self.wallet.get_unused_addresses()
        if not addresses:
            try:
                addresses = self.wallet.get_receiving_addresses()
            except AttributeError:
                addresses = self.wallet.get_addresses()
        h, address_e = address_field(addresses)
        vbox.addLayout(h)

        vbox.addStretch(1)
        button = OkButton(d, _('Sweep'))
        vbox.addLayout(Buttons(CancelButton(d), button))
        button.setEnabled(False)

        def get_address():
            addr = str(address_e.text()).strip()
            if bitcoin.is_address(addr):
                return addr

        def get_pk():
            text = str(keys_e.toPlainText())
            return keystore.get_private_keys(text)

        f = lambda: button.setEnabled(get_address() is not None and get_pk() is not None)
        on_address = lambda text: address_e.setStyleSheet((ColorScheme.DEFAULT if get_address() else ColorScheme.RED).as_stylesheet())
        keys_e.textChanged.connect(f)
        address_e.textChanged.connect(f)
        address_e.textChanged.connect(on_address)
        if not d.exec_():
            return
        from electrum.wallet import sweep_preparations
        try:
            self.do_clear()
            coins, keypairs = sweep_preparations(get_pk(), self.network)
            self.tx_external_keypairs = keypairs
            self.spend_coins(coins)
            self.payto_e.setText(get_address())
            self.spend_max()
            self.payto_e.setFrozen(True)
            self.amount_e.setFrozen(True)
        except BaseException as e:
            self.show_message(str(e))
            return
        self.warn_if_watching_only()

    def _do_import(self, title, msg, func):
        text = text_dialog(self, title, msg + ' :', _('Import'),
                           allow_multi=True)
        if not text:
            return
        bad = []
        good = []
        for key in str(text).split():
            try:
                addr = func(key)
                good.append(addr)
            except BaseException as e:
                bad.append(key)
                continue
        if good:
            self.show_message(_("The following addresses were added") + ':\n' + '\n'.join(good))
        if bad:
            self.show_critical(_("The following inputs could not be imported") + ':\n'+ '\n'.join(bad))
        self.address_list.update()
        self.history_list.update()

    def import_addresses(self):
        if not self.wallet.can_import_address():
            return
        title, msg = _('Import addresses'), _("Enter addresses")
        self._do_import(title, msg, self.wallet.import_address)

    @protected
    def do_import_privkey(self, password):
        if not self.wallet.can_import_privkey():
            return
        title, msg = _('Import private keys'), _("Enter private keys")
        self._do_import(title, msg, lambda x: self.wallet.import_private_key(x, password))

    def update_fiat(self):
        b = self.fx and self.fx.is_enabled()
        self.fiat_send_e.setVisible(b)
        self.fiat_receive_e.setVisible(b)
        self.history_list.refresh_headers()
        self.history_list.update()
        self.address_list.refresh_headers()
        self.address_list.update()
        self.update_status()

    def settings_dialog(self):
        self.need_restart = False
        d = WindowModalDialog(self, _('Preferences'))
        vbox = QVBoxLayout()
        tabs = QTabWidget()
        gui_widgets = []
        fee_widgets = []
        tx_widgets = []
        id_widgets = []

        # language
        lang_help = _('Select which language is used in the GUI (after restart).')
        lang_label = HelpLabel(_('Language') + ':', lang_help)
        lang_combo = QComboBox()
        from electrum.i18n import languages
        lang_combo.addItems(list(languages.values()))
        try:
            index = languages.keys().index(self.config.get("language",''))
        except Exception:
            index = 0
        lang_combo.setCurrentIndex(index)
        if not self.config.is_modifiable('language'):
            for w in [lang_combo, lang_label]: w.setEnabled(False)
        def on_lang(x):
            lang_request = list(languages.keys())[lang_combo.currentIndex()]
            if lang_request != self.config.get('language'):
                self.config.set_key("language", lang_request, True)
                self.need_restart = True
        lang_combo.currentIndexChanged.connect(on_lang)
        gui_widgets.append((lang_label, lang_combo))

        nz_help = _('Number of zeros displayed after the decimal point. For example, if this is set to 2, "1." will be displayed as "1.00"')
        nz_label = HelpLabel(_('Zeros after decimal point') + ':', nz_help)
        nz = QSpinBox()
        nz.setMinimum(0)
        nz.setMaximum(self.decimal_point)
        nz.setValue(self.num_zeros)
        if not self.config.is_modifiable('num_zeros'):
            for w in [nz, nz_label]: w.setEnabled(False)
        def on_nz():
            value = nz.value()
            if self.num_zeros != value:
                self.num_zeros = value
                self.config.set_key('num_zeros', value, True)
                self.history_list.update()
                self.address_list.update()
        nz.valueChanged.connect(on_nz)
        gui_widgets.append((nz_label, nz))

        msg = '\n'.join([
            _('Time based: fee rate is based on average confirmation time estimates'),
            _('Mempool based: fee rate is targeting a depth in the memory pool')
            ]
        )
        fee_type_label = HelpLabel(_('Fee estimation') + ':', msg)
        fee_type_combo = QComboBox()
        fee_type_combo.addItems([_('Static'), _('ETA'), _('Mempool')])
        fee_type_combo.setCurrentIndex((2 if self.config.use_mempool_fees() else 1) if self.config.is_dynfee() else 0)
        def on_fee_type(x):
            self.config.set_key('mempool_fees', x==2)
            self.config.set_key('dynamic_fees', x>0)
            self.fee_slider.update()
        fee_type_combo.currentIndexChanged.connect(on_fee_type)
        fee_widgets.append((fee_type_label, fee_type_combo))

        feebox_cb = QCheckBox(_('Edit fees manually'))
        feebox_cb.setChecked(self.config.get('show_fee', False))
        feebox_cb.setToolTip(_("Show fee edit box in send tab."))
        def on_feebox(x):
            self.config.set_key('show_fee', x == Qt.Checked)
            self.fee_adv_controls.setVisible(bool(x))
        feebox_cb.stateChanged.connect(on_feebox)
        fee_widgets.append((feebox_cb, None))

        use_rbf_cb = QCheckBox(_('Use Replace-By-Fee'))
        use_rbf_cb.setChecked(self.config.get('use_rbf', True))
        use_rbf_cb.setToolTip(
            _('If you check this box, your transactions will be marked as non-final,') + '\n' + \
            _('and you will have the possibility, while they are unconfirmed, to replace them with transactions that pay higher fees.') + '\n' + \
            _('Note that some merchants do not accept non-final transactions until they are confirmed.'))
        def on_use_rbf(x):
            self.config.set_key('use_rbf', x == Qt.Checked)
        use_rbf_cb.stateChanged.connect(on_use_rbf)
        fee_widgets.append((use_rbf_cb, None))

        msg = _('OpenAlias record, used to receive coins and to sign payment requests.') + '\n\n'\
              + _('The following alias providers are available:') + '\n'\
              + '\n'.join(['https://cryptoname.co/', 'http://xmr.link']) + '\n\n'\
              + 'For more information, see https://openalias.org'
        alias_label = HelpLabel(_('OpenAlias') + ':', msg)
        alias = self.config.get('alias','')
        alias_e = QLineEdit(alias)
        def set_alias_color():
            if not self.config.get('alias'):
                alias_e.setStyleSheet("")
                return
            if self.alias_info:
                alias_addr, alias_name, validated = self.alias_info
                alias_e.setStyleSheet((ColorScheme.GREEN if validated else ColorScheme.RED).as_stylesheet(True))
            else:
                alias_e.setStyleSheet(ColorScheme.RED.as_stylesheet(True))
        def on_alias_edit():
            alias_e.setStyleSheet("")
            alias = str(alias_e.text())
            self.config.set_key('alias', alias, True)
            if alias:
                self.fetch_alias()
        set_alias_color()
        self.alias_received_signal.connect(set_alias_color)
        alias_e.editingFinished.connect(on_alias_edit)
        id_widgets.append((alias_label, alias_e))

        # SSL certificate
        msg = ' '.join([
            _('SSL certificate used to sign payment requests.'),
            _('Use setconfig to set ssl_chain and ssl_privkey.'),
        ])
        if self.config.get('ssl_privkey') or self.config.get('ssl_chain'):
            try:
                SSL_identity = paymentrequest.check_ssl_config(self.config)
                SSL_error = None
            except BaseException as e:
                SSL_identity = "error"
                SSL_error = str(e)
        else:
            SSL_identity = ""
            SSL_error = None
        SSL_id_label = HelpLabel(_('SSL certificate') + ':', msg)
        SSL_id_e = QLineEdit(SSL_identity)
        SSL_id_e.setStyleSheet((ColorScheme.RED if SSL_error else ColorScheme.GREEN).as_stylesheet(True) if SSL_identity else '')
        if SSL_error:
            SSL_id_e.setToolTip(SSL_error)
        SSL_id_e.setReadOnly(True)
        id_widgets.append((SSL_id_label, SSL_id_e))

        units = ['BTQ', 'mBTQ', 'bits']
        msg = _('Base unit of your wallet.')\
              + '\n1BTQ=1000mBTQ.\n' \
              + _(' These settings affects the fields in the Send tab')+' '
        unit_label = HelpLabel(_('Base unit') + ':', msg)
        unit_combo = QComboBox()
        unit_combo.addItems(units)
        unit_combo.setCurrentIndex(units.index(self.base_unit()))
        def on_unit(x, nz):
            unit_result = units[unit_combo.currentIndex()]
            if self.base_unit() == unit_result:
                return
            edits = self.amount_e, self.fee_e, self.receive_amount_e
            amounts = [edit.get_amount() for edit in edits]
            if unit_result == 'BTQ':
                self.decimal_point = 8
            elif unit_result == 'mBTQ':
                self.decimal_point = 5
            elif unit_result == 'bits':
                self.decimal_point = 2
            else:
                raise Exception('Unknown base unit')
            self.config.set_key('decimal_point', self.decimal_point, True)
            nz.setMaximum(self.decimal_point)
            self.history_list.update()
            self.request_list.update()
            self.address_list.update()
            for edit, amount in zip(edits, amounts):
                edit.setAmount(amount)
            self.update_status()
        unit_combo.currentIndexChanged.connect(lambda x: on_unit(x, nz))
        gui_widgets.append((unit_label, unit_combo))

        block_explorers = sorted(util.block_explorer_info().keys())
        msg = _('Choose which online block explorer to use for functions that open a web browser')
        block_ex_label = HelpLabel(_('Online Block Explorer') + ':', msg)
        block_ex_combo = QComboBox()
        block_ex_combo.addItems(block_explorers)
        block_ex_combo.setCurrentIndex(block_ex_combo.findText(util.block_explorer(self.config)))
        def on_be(x):
            be_result = block_explorers[block_ex_combo.currentIndex()]
            self.config.set_key('block_explorer', be_result, True)
        block_ex_combo.currentIndexChanged.connect(on_be)
        gui_widgets.append((block_ex_label, block_ex_combo))

        from electrum import qrscanner
        system_cameras = qrscanner._find_system_cameras()
        qr_combo = QComboBox()
        qr_combo.addItem("Default","default")
        for camera, device in system_cameras.items():
            qr_combo.addItem(camera, device)
        #combo.addItem("Manually specify a device", config.get("video_device"))
        index = qr_combo.findData(self.config.get("video_device"))
        qr_combo.setCurrentIndex(index)
        msg = _("Install the zbar package to enable this.")
        qr_label = HelpLabel(_('Video Device') + ':', msg)
        qr_combo.setEnabled(qrscanner.libzbar is not None)
        on_video_device = lambda x: self.config.set_key("video_device", qr_combo.itemData(x), True)
        qr_combo.currentIndexChanged.connect(on_video_device)
        gui_widgets.append((qr_label, qr_combo))

        usechange_cb = QCheckBox(_('Use change addresses'))
        usechange_cb.setChecked(self.wallet.use_change)
        if not self.config.is_modifiable('use_change'): usechange_cb.setEnabled(False)
        def on_usechange(x):
            usechange_result = x == Qt.Checked
            if self.wallet.use_change != usechange_result:
                self.wallet.use_change = usechange_result
                self.wallet.storage.put('use_change', self.wallet.use_change)
                multiple_cb.setEnabled(self.wallet.use_change)
        usechange_cb.stateChanged.connect(on_usechange)
        usechange_cb.setToolTip(_('Using change addresses makes it more difficult for other people to track your transactions.'))
        tx_widgets.append((usechange_cb, None))

        def on_multiple(x):
            multiple = x == Qt.Checked
            if self.wallet.multiple_change != multiple:
                self.wallet.multiple_change = multiple
                self.wallet.storage.put('multiple_change', multiple)
        multiple_change = self.wallet.multiple_change
        multiple_cb = QCheckBox(_('Use multiple change addresses'))
        multiple_cb.setEnabled(self.wallet.use_change)
        multiple_cb.setToolTip('\n'.join([
            _('In some cases, use up to 3 change addresses in order to break '
              'up large coin amounts and obfuscate the recipient address.'),
            _('This may result in higher transactions fees.')
        ]))
        multiple_cb.setChecked(multiple_change)
        multiple_cb.stateChanged.connect(on_multiple)
        tx_widgets.append((multiple_cb, None))

        def fmt_docs(key, klass):
            lines = [ln.lstrip(" ") for ln in klass.__doc__.split("\n")]
            return '\n'.join([key, "", " ".join(lines)])

        choosers = sorted(coinchooser.COIN_CHOOSERS.keys())
        if len(choosers) > 1:
            chooser_name = coinchooser.get_name(self.config)
            msg = _('Choose coin (UTXO) selection method.  The following are available:\n\n')
            msg += '\n\n'.join(fmt_docs(*item) for item in coinchooser.COIN_CHOOSERS.items())
            chooser_label = HelpLabel(_('Coin selection') + ':', msg)
            chooser_combo = QComboBox()
            chooser_combo.addItems(choosers)
            i = choosers.index(chooser_name) if chooser_name in choosers else 0
            chooser_combo.setCurrentIndex(i)
            def on_chooser(x):
                chooser_name = choosers[chooser_combo.currentIndex()]
                self.config.set_key('coin_chooser', chooser_name)
            chooser_combo.currentIndexChanged.connect(on_chooser)
            tx_widgets.append((chooser_label, chooser_combo))

        def on_unconf(x):
            self.config.set_key('confirmed_only', bool(x))
        conf_only = self.config.get('confirmed_only', False)
        unconf_cb = QCheckBox(_('Spend only confirmed coins'))
        unconf_cb.setToolTip(_('Spend only confirmed inputs.'))
        unconf_cb.setChecked(conf_only)
        unconf_cb.stateChanged.connect(on_unconf)
        tx_widgets.append((unconf_cb, None))

        def on_outrounding(x):
            self.config.set_key('coin_chooser_output_rounding', bool(x))
        enable_outrounding = self.config.get('coin_chooser_output_rounding', False)
        outrounding_cb = QCheckBox(_('Enable output value rounding'))
        outrounding_cb.setToolTip(
            _('Set the value of the change output so that it has similar precision to the other outputs.') + '\n' +
            _('This might improve your privacy somewhat.') + '\n' +
            _('If enabled, at most 100 satoshis might be lost due to this, per transaction.'))
        outrounding_cb.setChecked(enable_outrounding)
        outrounding_cb.stateChanged.connect(on_outrounding)
        tx_widgets.append((outrounding_cb, None))

        # Fiat Currency
        hist_checkbox = QCheckBox()
        hist_capgains_checkbox = QCheckBox()
        fiat_address_checkbox = QCheckBox()
        ccy_combo = QComboBox()
        ex_combo = QComboBox()

        def update_currencies():
            if not self.fx: return
            currencies = sorted(self.fx.get_currencies(self.fx.get_history_config()))
            ccy_combo.clear()
            ccy_combo.addItems([_('None')] + currencies)
            if self.fx.is_enabled():
                ccy_combo.setCurrentIndex(ccy_combo.findText(self.fx.get_currency()))

        def update_history_cb():
            if not self.fx: return
            hist_checkbox.setChecked(self.fx.get_history_config())
            hist_checkbox.setEnabled(self.fx.is_enabled())

        def update_fiat_address_cb():
            if not self.fx: return
            fiat_address_checkbox.setChecked(self.fx.get_fiat_address_config())

        def update_history_capgains_cb():
            if not self.fx: return
            hist_capgains_checkbox.setChecked(self.fx.get_history_capital_gains_config())
            hist_capgains_checkbox.setEnabled(hist_checkbox.isChecked())

        def update_exchanges():
            if not self.fx: return
            b = self.fx.is_enabled()
            ex_combo.setEnabled(b)
            if b:
                h = self.fx.get_history_config()
                c = self.fx.get_currency()
                exchanges = self.fx.get_exchanges_by_ccy(c, h)
            else:
                exchanges = self.fx.get_exchanges_by_ccy('USD', False)
            ex_combo.clear()
            ex_combo.addItems(sorted(exchanges))
            ex_combo.setCurrentIndex(ex_combo.findText(self.fx.config_exchange()))

        def on_currency(hh):
            if not self.fx: return
            b = bool(ccy_combo.currentIndex())
            ccy = str(ccy_combo.currentText()) if b else None
            self.fx.set_enabled(b)
            if b and ccy != self.fx.ccy:
                self.fx.set_currency(ccy)
            update_history_cb()
            update_exchanges()
            self.update_fiat()

        def on_exchange(idx):
            exchange = str(ex_combo.currentText())
            if self.fx and self.fx.is_enabled() and exchange and exchange != self.fx.exchange.name():
                self.fx.set_exchange(exchange)

        def on_history(checked):
            if not self.fx: return
            self.fx.set_history_config(checked)
            update_exchanges()
            self.history_list.refresh_headers()
            if self.fx.is_enabled() and checked:
                # reset timeout to get historical rates
                self.fx.timeout = 0
            update_history_capgains_cb()

        def on_history_capgains(checked):
            if not self.fx: return
            self.fx.set_history_capital_gains_config(checked)
            self.history_list.refresh_headers()

        def on_fiat_address(checked):
            if not self.fx: return
            self.fx.set_fiat_address_config(checked)
            self.address_list.refresh_headers()
            self.address_list.update()

        update_currencies()
        update_history_cb()
        update_history_capgains_cb()
        update_fiat_address_cb()
        update_exchanges()
        ccy_combo.currentIndexChanged.connect(on_currency)
        hist_checkbox.stateChanged.connect(on_history)
        hist_capgains_checkbox.stateChanged.connect(on_history_capgains)
        fiat_address_checkbox.stateChanged.connect(on_fiat_address)
        ex_combo.currentIndexChanged.connect(on_exchange)

        fiat_widgets = []
        fiat_widgets.append((QLabel(_('Fiat currency')), ccy_combo))
        fiat_widgets.append((QLabel(_('Show history rates')), hist_checkbox))
        fiat_widgets.append((QLabel(_('Show capital gains in history')), hist_capgains_checkbox))
        fiat_widgets.append((QLabel(_('Show Fiat balance for addresses')), fiat_address_checkbox))
        fiat_widgets.append((QLabel(_('Source')), ex_combo))

        tabs_info = [
            (fee_widgets, _('Fees')),
            (tx_widgets, _('Transactions')),
            (gui_widgets, _('Appearance')),
            (fiat_widgets, _('Fiat')),
            (id_widgets, _('Identity')),
        ]
        for widgets, name in tabs_info:
            tab = QWidget()
            grid = QGridLayout(tab)
            grid.setColumnStretch(0,1)
            for a,b in widgets:
                i = grid.rowCount()
                if b:
                    if a:
                        grid.addWidget(a, i, 0)
                    grid.addWidget(b, i, 1)
                else:
                    grid.addWidget(a, i, 0, 1, 2)
            tabs.addTab(tab, name)

        vbox.addWidget(tabs)
        vbox.addStretch(1)
        vbox.addLayout(Buttons(CloseButton(d)))
        d.setLayout(vbox)

        # run the dialog
        d.exec_()

        if self.fx:
            self.fx.timeout = 0

        self.alias_received_signal.disconnect(set_alias_color)

        run_hook('close_settings_dialog')
        if self.need_restart:
            self.show_warning(_('Please restart Electrum Quark to activate the new GUI settings'), title=_('Success'))


    def closeEvent(self, event):
        # It seems in some rare cases this closeEvent() is called twice
        if not self.cleaned_up:
            self.cleaned_up = True
            self.clean_up()
        event.accept()

    def clean_up(self):
        self.wallet.thread.stop()
        if self.network:
            self.network.unregister_callback(self.on_network)
        self.config.set_key("is_maximized", self.isMaximized())
        if not self.isMaximized():
            g = self.geometry()
            self.wallet.storage.put("winpos-qt", [g.left(),g.top(),
                                                  g.width(),g.height()])
        self.config.set_key("console-history", self.console.history[-50:],
                            True)
        if self.qr_window:
            self.qr_window.close()
        self.close_wallet()
        self.gui_object.close_window(self)

    def plugins_dialog(self):
        self.pluginsdialog = d = WindowModalDialog(self, _('Electrum Quark Plugins'))

        plugins = self.gui_object.plugins

        vbox = QVBoxLayout(d)

        # plugins
        scroll = QScrollArea()
        scroll.setEnabled(True)
        scroll.setWidgetResizable(True)
        scroll.setMinimumSize(400,250)
        vbox.addWidget(scroll)

        w = QWidget()
        scroll.setWidget(w)
        w.setMinimumHeight(plugins.count() * 35)

        grid = QGridLayout()
        grid.setColumnStretch(0,1)
        w.setLayout(grid)

        settings_widgets = {}

        def enable_settings_widget(p, name, i):
            widget = settings_widgets.get(name)
            if not widget and p and p.requires_settings():
                widget = settings_widgets[name] = p.settings_widget(d)
                grid.addWidget(widget, i, 1)
            if widget:
                widget.setEnabled(bool(p and p.is_enabled()))

        def do_toggle(cb, name, i):
            p = plugins.toggle(name)
            cb.setChecked(bool(p))
            enable_settings_widget(p, name, i)
            run_hook('init_qt', self.gui_object)

        for i, descr in enumerate(plugins.descriptions.values()):
            name = descr['__name__']
            p = plugins.get(name)
            if descr.get('registers_keystore'):
                continue
            try:
                cb = QCheckBox(descr['fullname'])
                plugin_is_loaded = p is not None
                cb_enabled = (not plugin_is_loaded and plugins.is_available(name, self.wallet)
                              or plugin_is_loaded and p.can_user_disable())
                cb.setEnabled(cb_enabled)
                cb.setChecked(plugin_is_loaded and p.is_enabled())
                grid.addWidget(cb, i, 0)
                enable_settings_widget(p, name, i)
                cb.clicked.connect(partial(do_toggle, cb, name, i))
                msg = descr['description']
                if descr.get('requires'):
                    msg += '\n\n' + _('Requires') + ':\n' + '\n'.join(map(lambda x: x[1], descr.get('requires')))
                grid.addWidget(HelpButton(msg), i, 2)
            except Exception:
                self.print_msg("error: cannot display plugin", name)
                traceback.print_exc(file=sys.stdout)
        grid.setRowStretch(len(plugins.descriptions.values()), 1)
        vbox.addLayout(Buttons(CloseButton(d)))
        d.exec_()

    def cpfp(self, parent_tx, new_tx):
        total_size = parent_tx.estimated_size() + new_tx.estimated_size()
        d = WindowModalDialog(self, _('Child Pays for Parent'))
        vbox = QVBoxLayout(d)
        msg = (
            "A CPFP is a transaction that sends an unconfirmed output back to "
            "yourself, with a high fee. The goal is to have miners confirm "
            "the parent transaction in order to get the fee attached to the "
            "child transaction.")
        vbox.addWidget(WWLabel(_(msg)))
        msg2 = ("The proposed fee is computed using your "
            "fee/kB settings, applied to the total size of both child and "
            "parent transactions. After you broadcast a CPFP transaction, "
            "it is normal to see a new unconfirmed transaction in your history.")
        vbox.addWidget(WWLabel(_(msg2)))
        grid = QGridLayout()
        grid.addWidget(QLabel(_('Total size') + ':'), 0, 0)
        grid.addWidget(QLabel('%d bytes'% total_size), 0, 1)
        max_fee = new_tx.output_value()
        grid.addWidget(QLabel(_('Input amount') + ':'), 1, 0)
        grid.addWidget(QLabel(self.format_amount(max_fee) + ' ' + self.base_unit()), 1, 1)
        output_amount = QLabel('')
        grid.addWidget(QLabel(_('Output amount') + ':'), 2, 0)
        grid.addWidget(output_amount, 2, 1)
        fee_e = BTCAmountEdit(self.get_decimal_point)
        # FIXME with dyn fees, without estimates, there are all kinds of crashes here
        def f(x):
            a = max_fee - fee_e.get_amount()
            output_amount.setText((self.format_amount(a) + ' ' + self.base_unit()) if a else '')
        fee_e.textChanged.connect(f)
        fee = self.config.fee_per_kb() * total_size / 1000
        fee_e.setAmount(fee)
        grid.addWidget(QLabel(_('Fee' + ':')), 3, 0)
        grid.addWidget(fee_e, 3, 1)
        def on_rate(dyn, pos, fee_rate):
            fee = fee_rate * total_size / 1000
            fee = min(max_fee, fee)
            fee_e.setAmount(fee)
        fee_slider = FeeSlider(self, self.config, on_rate)
        fee_slider.update()
        grid.addWidget(fee_slider, 4, 1)
        vbox.addLayout(grid)
        vbox.addLayout(Buttons(CancelButton(d), OkButton(d)))
        if not d.exec_():
            return
        fee = fee_e.get_amount()
        if fee > max_fee:
            self.show_error(_('Max fee exceeded'))
            return
        new_tx = self.wallet.cpfp(parent_tx, fee)
        new_tx.set_rbf(True)
        self.show_transaction(new_tx)

    def bump_fee_dialog(self, tx):
        is_relevant, is_mine, v, fee = self.wallet.get_wallet_delta(tx)
        tx_label = self.wallet.get_label(tx.txid())
        tx_size = tx.estimated_size()
        d = WindowModalDialog(self, _('Bump Fee'))
        vbox = QVBoxLayout(d)
        vbox.addWidget(QLabel(_('Current fee') + ': %s'% self.format_amount(fee) + ' ' + self.base_unit()))
        vbox.addWidget(QLabel(_('New fee' + ':')))

        fee_e = BTCAmountEdit(self.get_decimal_point)
        fee_e.setAmount(fee * 1.5)
        vbox.addWidget(fee_e)

        def on_rate(dyn, pos, fee_rate):
            fee = fee_rate * tx_size / 1000
            fee_e.setAmount(fee)
        fee_slider = FeeSlider(self, self.config, on_rate)
        vbox.addWidget(fee_slider)
        cb = QCheckBox(_('Final'))
        vbox.addWidget(cb)
        vbox.addLayout(Buttons(CancelButton(d), OkButton(d)))
        if not d.exec_():
            return
        is_final = cb.isChecked()
        new_fee = fee_e.get_amount()
        delta = new_fee - fee
        if delta < 0:
            self.show_error("fee too low")
            return
        try:
            new_tx = self.wallet.bump_fee(tx, delta)
        except BaseException as e:
            self.show_error(str(e))
            return
        if is_final:
            new_tx.set_rbf(False)
        self.show_transaction(new_tx, tx_label)

    def save_transaction_into_wallet(self, tx):
        try:
            if not self.wallet.add_transaction(tx.txid(), tx):
                self.show_error(_("Transaction could not be saved.") + "\n" +
                                       _("It conflicts with current history."))
                return False
        except AddTransactionException as e:
            self.show_error(e)
            return False
        else:
            self.wallet.save_transactions(write=True)
            # need to update at least: history_list, utxo_list, address_list
            self.need_update.set()
            self.msg_box(QPixmap(":icons/offline_tx.png"), None, _('Success'), _("Transaction added to wallet history"))
            return True

<|MERGE_RESOLUTION|>--- conflicted
+++ resolved
@@ -538,11 +538,7 @@
 
         help_menu = menubar.addMenu(_("&Help"))
         help_menu.addAction(_("&About"), self.show_about)
-<<<<<<< HEAD
         help_menu.addAction(_("&Official website"), lambda: webbrowser.open("https://www.bitcoinquark.org"))
-=======
-        help_menu.addAction(_("&Official website"), lambda: webbrowser.open("https://electrum.org"))
->>>>>>> cf88e239
         help_menu.addSeparator()
         help_menu.addAction(_("&Documentation"), lambda: webbrowser.open("http://docs.electrum.org/")).setShortcut(QKeySequence.HelpContents)
         help_menu.addAction(_("&Report Bug"), self.show_report_bug)
