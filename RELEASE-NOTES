<<<<<<< HEAD
# Release 3.2.0
=======
# Release 3.1.2 - (March 28, 2018)

 * Kivy/android: request PIN on startup
 * Improve OSX build process
 * Fix various bugs with hardware wallets
 * Other minor bugfixes
>>>>>>> cf88e239

  First Release for Bitcoin Quark
 
# Release 3.1.1 - (March 12, 2018)

 * fix #4031: Trezor T support
 * partial fix #4060: proxy and hardware wallet can't be used together
 * fix #4039: can't set address labels
 * fix crash related to coinbase transactions
 * MacOS: use internal graphics card
 * fix openalias related crashes
 * speed-up capital gains calculations
 * hw wallet encryption: re-prompt for passphrase if incorrect
 * other minor fixes.



# Release 3.1.0 - (March 5, 2018)

 * Memory-pool based fee estimation. Dynamic fees can target a desired
   depth in the memory pool. This feature is optional, and ETA-based
   estimates from Bitcoin Core are still available. Note that miners
   could exploit this feature, if they conspired and filled the memory
   pool with expensive transactions that never get mined. However,
   since the Electrum client already trusts an Electrum server with
   fee estimates, activating this feature does not introduce any new
   vulnerability. In addition, the client uses a hard threshold to
   protect itself from servers sending excessive fee estimates. In
   practice, ETA-based estimates have resulted in sticky fees, and
   caused many users to overpay for transactions. Advanced users tend
   to visit (and trust) websites that display memory-pool data in
   order to set their fees.
 * Capital gains: For each outgoing transaction, the difference
   between the acquisition and liquidation prices of outgoing coins is
   displayed in the wallet history. By default, historical exchange
   rates are used to compute acquisition and liquidation prices. These
   values can also be entered manually, in order to match the actual
   price realized by the user. The order of liquidation of coins is
   the natural order defined by the blockchain; this results in
   capital gain values that are invariant to changes in the set of
   addresses that are in the wallet. Any other ordering strategy (such
   as FIFO, LIFO) would result in capital gain values that depend on
   the presence of other addresses in the wallet.
 * Local transactions: Transactions can be saved in the wallet without
   being broadcast. The inputs of local transactions are considered as
   spent, and their change outputs can be re-used in subsequent
   transactions. This can be combined with cold storage, in order to
   create several transactions before broadcasting them. Outgoing
   transactions that have been removed from the memory pool are also
   saved in the wallet, and can be broadcast again.
 * Checkpoints: The initial download of a headers file was replaced
   with hardcoded checkpoints. The wallet uses one checkpoint per
   retargeting period. The headers for a retargeting period are
   downloaded only if transactions need to be verified in this period.
 * The 'privacy' and 'priority' coin selection policies have been
   merged into one. Previously, the 'privacy' policy has been unusable
   because it was was not prioritizing confirmed coins. The new policy
   is similar to 'privacy', except that it de-prioritizes addresses
   that have unconfirmed coins.
 * The 'Send' tab of the Qt GUI displays how transaction fees are
   computed from transaction size.
 * The wallet history can be filtered by time interval.
 * Replace-by-fee is enabled by default. Note that this might cause
   some issues with wallets that do not display RBF transactions until
   they are confirmed.
 * Watching-only wallets and hardware wallets can be encrypted.
 * Semi-automated crash reporting
 * The SSL checkbox option was removed from the GUI.
 * The Trezor T hardware wallet is now supported.
 * BIP84: native segwit p2wpkh scripts for bip39 seeds and hardware
   wallets can now be created when specifying a BIP84 derivation
   path. This is usable with Trezor and Ledger.
 * Windows: the binaries now include ZBar, and QR code scanning should work.
 * The Wallet Import Format (WIF) for private keys that was extended in 3.0
   is changed. Keys in the previous format can be imported, compatibility
   is maintained. Newly exported keys will be serialized as
   "script_type:original_wif_format_key".
 * BIP32 master keys for testnet once again have different version bytes than
   on mainnet. For the mainnet prefixes {x,y,Y,z,Z}|{pub,prv}, the
   corresponding testnet prefixes are   {t,u,U,v,V}|{pub,prv}.
   More details and exact version bytes are specified at:
   https://github.com/spesmilo/electrum-docs/blob/master/xpub_version_bytes.rst
   Note that due to this change, testnet wallet files created with previous
   versions of Electrum must be considered broken, and they need to be
   recreated from seed words.
 * A new version of the Electrum protocol is required by the client
   (version 1.2). Servers using older versions of the protocol will
   not be displayed in the GUI.


# Release 3.0.6 :
  * Fix transaction parsing bug #3788

# Release 3.0.5 : (Security update)

This is a follow-up to the 3.0.4 release, which did not completely fix
issue #3374. Users should upgrade to 3.0.5.

 * The JSONRPC interface is password protected
 * JSONRPC commands are disabled if the GUI is running, except 'ping',
   which is used to determine if a GUI is already running


# Release 3.0.4 : (Security update)

 * Fix a vulnerability caused by Cross-Origin Resource Sharing (CORS)
   in the JSONRPC interface. Previous versions of Electrum are
   vulnerable to port scanning and deanonimization attacks from
   malicious websites. Wallets that are not password-protected are
   vulnerable to theft.
 * Bundle QR scanner with Android app
 * Minor bug fixes

# Release 3.0.3
  * Qt GUI: sweeping now uses the Send tab, allowing fees to be set
  * Windows: if using the installer binary, there is now a separate shortcut
    for "Electrum Testnet"
  * Digital Bitbox: added suport for p2sh-segwit
  * OS notifications for incoming transactions
  * better transaction size estimation:
    - fees for segwit txns were somewhat underestimated (#3347)
    - some multisig txns were underestimated
    - handle uncompressed pubkeys
  * fix #3321: testnet for Windows binaries
  * fix #3264: Ledger/dbb signing on some platforms
  * fix #3407: KeepKey sending to p2sh output
  * other minor fixes and usability improvements

# Release 3.0.2
  * Android: replace requests tab with address tab, with access to
    private keys
  * sweeping minikeys: search for both compressed and uncompressed
    pubkeys
  * fix wizard crash when attempting to reset Google Authenticator
  * fix #3248: fix Ledger+segwit signing
  * fix #3262: fix SSL payment request signing
  * other minor fixes.

# Release 3.0.1
  * minor bug and usability fixes

# Release 3.0 - Uncanny Valley (November 1st, 2017)

  * The project was migrated to Python3 and Qt5. Python2 is no longer
    supported. If you cloned the source repository, you will need to
    run "python3 setup.py install" in order to install the new
    dependencies.

  * Segwit support: 

    - Native segwit scripts are supported using a new type of
      seed. The version number for segwit seeds is 0x100. The install
      wizard will not create segwit seeds by default; users must
      opt-in with the segwit option.

    - Native segwit scripts are represented using bech32 addresses,
      following BIP173. Please note that BIP173 is still in draft
      status, and that other wallets/websites may not support
      it. Thus, you should keep a non-segwit wallet in order to be
      able to receive bitcoins during the transition period. If BIP173
      ends up being rejected or substantially modified, your wallet
      may have to be restored from seed. This will not affect funds
      sent to bech32 addresses, and it will not affect the capacity of
      Electrum to spend these funds.

    - Segwit scripts embedded in p2sh are supported with hardware
      wallets or bip39 seeds. To create a segwit-in-p2sh wallet,
      trezor/ledger users will need to enter a BIP49 derivation path.

    - The BIP32 master keys of segwit wallets are serialized using new
      version numbers. The new version numbers encode the script type,
      and they result in the following prefixes:

         * xpub/xprv : p2pkh or p2sh
         * ypub/yprv : p2wpkh-in-p2sh
         * Ypub/Yprv : p2wsh-in-p2sh
         * zpub/zprv : p2wpkh
         * Zpub/Zprv : p2wsh

      These values are identical for mainnet and testnet; tpub/tprv
      prefixes are no longer used in testnet wallets.

    - The Wallet Import Format (WIF) is similarly extended for segwit
      scripts. After a base58-encoded key is decoded to binary, its
      first byte encodes the script type:

         * 128 + 0: p2pkh
         * 128 + 1: p2wpkh
         * 128 + 2: p2wpkh-in-p2sh
         * 128 + 5: p2sh
         * 128 + 6: p2wsh
         * 128 + 7: p2wsh-in-p2sh

      The distinction between p2sh and p2pkh in private key means that
      it is not possible to import a p2sh private key and associate it
      to a p2pkh address.

  * A new version of the Electrum protocol is required by the client
    (version 1.1). Servers using older versions of the protocol will
    not be displayed in the GUI.

  * By default, transactions are time-locked to the height of the
    current block. Other values of locktime may be passed using the
    command line.


# Release 2.9.3
  * fix configuration file issue #2719
  * fix ledger signing of non-RBF transactions
  * disable 'spend confirmed only' option by default

# Release 2.9.2
  * force headers download if headers file is corrupted
  * add websocket to windows builds

# Release 2.9.1
  * fix initial headers download
  * validate contacts on import
  * command-line option for locktime

# Release 2.9 - Independence (July 27th, 2017)
  * Multiple Chain Validation: Electrum will download and validate
    block headers sent by servers that may follow different branches
    of a fork in the Bitcoin blockchain. Instead of a linear sequence,
    block headers are organized in a tree structure. Branching points
    are located efficiently using binary search. The purpose of MCV is
    to detect and handle blockchain forks that are invisible to the
    classical SPV model.
  * The desired branch of a blockchain fork can be selected using the
    network dialog. Branches are identified by the hash and height of
    the diverging block. Coin splitting is possible using RBF
    transaction (a tutorial will be added).
  * Multibit support: If the user enters a BIP39 seed (or uses a
    hardware wallet), the full derivation path is configurable in the
    install wizard.
  * Option to send only confirmed coins
  * Qt GUI:
    - Network dialog uses tabs and gets updated by network events.
    - The gui tabs use icons
  * Kivy GUI:
    - separation between network dialog and wallet settings dialog.
    - option for manual server entry
    - proxy configuration
  * Daemon: The wallet password can be passed as parameter to the
    JSONRPC API.
  * Various other bugfixes and improvements.


# Release 2.8.3
  * Fix crash on reading older wallet formats.
  * TrustedCoin: remove pay-per-tx option

# Release 2.8.2
  * show paid invoices in history tab
  * improve CPFP dialog
  * fixes for trezor, keepkey
  * other minor bugfixes

# Release 2.8.1
  * fix Digital Bitbox plugin
  * fix daemon jsonrpc
  * fix trustedcoin wallet creation
  * other minor bugfixes

# Release 2.8.0 (March 9, 2017)
  * Wallet file encryption using ECIES: A keypair is derived from the
    wallet password. Once the wallet is decrypted, only the public key
    is retained in memory, in order to save the encrypted file.
  * The daemon requires wallets to be explicitly loaded before
    commands can use them. Wallets can be loaded using: 'electrum
    daemon load_wallet [-w path]'. This command will require a
    password if the wallet is encrypted.
  * Invoices and contacts are stored in the wallet file and are no
    longer shared between wallets. Previously created invoices and
    contacts files may be imported from the menu.
  * Fees improvements:
    - Dynamic fees are enabled by default.
    - Child Pays For Parent (CPFP) dialog in the GUI.
    - RBF is automatically proposed for low fee transactions.
  * Support for Segregated Witness (testnet only).
  * Support for Digital Bitbox hardware wallet.
  * The GUI shows a blue icon when connected using a proxy.

# Release 2.7.18
  * enforce https on exchange rate APIs
  * use hardcoded list of exchanges
  * move 'Freeze' menu to Coins (utxo) tab
  * various bugfixes

# Release 2.7.17
  * fix a few minor regressions in the Qt GUI

# Release 2.7.16
  * add Testnet support (fix #541)
  * allow daemon to be launched in the foreground (fix #1873)
  * Qt: use separate tabs for addresses and UTXOs
  * Qt: update fee slider with a network callback
  * Ledger: new ui and mobile 2fa validation (neocogent)

# Release 2.7.15
  * Use fee slider for both static and dynamic fees.
  * Add fee slider to RBF dialog (fix #2083).
  * Simplify fee preferences.
  * Critical: Fix password update issue (#2097). This bug prevents
    password updates in multisig and 2FA wallets. It may also cause
    wallet corruption if the wallet contains several master private
    keys (such as 2FA wallets that have been restored from
    seed). Affected wallets will need to be restored again.

# Release 2.7.14
  * Merge exchange_rate plugin with main code
  * Faster synchronization and transaction creation
  * Fix bugs #2096, #2016

# Release 2.7.13
  * fix message signing with imported keys
  * add size to transaction details window
  * move plot plugin to main code
  * minor bugfixes

# Release 2.7.12
  various bugfixes

# Release 2.7.11
  * fix offline signing (issue #195)
  * fix android crashes caused by threads

# Release 2.7.10
  * various fixes for hardware wallets
  * improve fee bumping
  * separate sign and broadcast buttons in Qt tx dialog
  * allow spaces in private keys

# Release 2.7.9
  * Fix a bug with the ordering of pubkeys in recent multisig wallets.
    Affected wallets will regenerate their public keys when opened for
    the first time. This bug does not affect address generation.
  * Fix hardware wallet issues #1975, #1976

# Release 2.7.8
  * Fix a bug with fee bumping
  * Fix crash when parsing request (issue #1969)

# Release 2.7.7
  * Fix utf8 encoding bug with old wallet seeds (issue #1967)
  * Fix delete request from menu (isue #1968)

# Release 2.7.6
 * Fixes a critical bug with imported private keys (issue #1966). Keys
   imported in Electrum 2.7.x were not encrypted, even if the wallet
   had a password. If you imported private keys using Electrum 2.7.x,
   you will need to import those keys again. If you imported keys in
   2.6 and converted with 2.7.x, you don't need to do anything, but
   you still need to upgrade in order to be able to spend.
 * Wizard: Hide seed options in a popup dialog.

# Release 2.7.5
 * Add number of confirmations to request status. (issue #1757)
 * In the GUI, refer to passphrase as 'seed extension'.
 * Fix bug with utf8 encoded passphrases.
 * Kivy wizard: add a dialog for seed options.
 * Kivy wizard: add current word to suggestions, because some users
   don't see the space key.

# Release 2.7.4
 * Fix private key import in wizard
 * Fix Ledger display (issue #1961)
 * Fix old watching-only wallets (issue #1959)
 * Fix Android compatibility (issue #1947)

# Release 2.7.3
 * fix Trezor and Keepkey support in Windows builds
 * fix sweep private key dialog
 * minor fixes: #1958, #1959

# Release 2.7.2
 * fix bug in password update (issue #1954)
 * fix fee slider (issue #1953)

# Release 2.7.1
 * fix wizard crash with old seeds
 * fix issue #1948: fee slider

# Release 2.7.0 (Oct 2 2016)

 * The wallet file format has been upgraded. This upgrade is not
   backward compatible, which means that a wallet upgraded to the 2.7
   format will not be readable by earlier versions of
   Electrum. Multiple accounts inside the same wallet are not
   supported in the new format; the Qt GUI will propose to split any
   wallet that has several accounts. Make sure that you have saved
   your seed phrase before you upgrade Electrum.
 * This version introduces a separation between wallets types and
   keystores types. 'Wallet type' defines the type of Bitcoin contract
   used in the wallet, while 'keystore type' refers to the method used
   to store private keys. Therefore, so-called 'hardware wallets' will
   be referred to as 'hardware keystores'.
 * Hardware keystores:
   - The Ledger Nano S is supported.
   - Hardware keystores can be used as cosigners in multi-signature
     wallets.
   - Multiple hardware cosigners can be used in the same multisig
     wallet. One icon per keystore is displayed in the satus bar. Each
     connected device will co-sign the transaction.
 * Replace-By-Fee: RBF transactions are supported in both Qt and
   Android. A warning is displayed in the history for transactions
   that are replaceable, have unconfirmed parents, or that have very
   low fees.
 * Dynamic fees: Dynamic fees are enabled by default. A slider allows
   the user to select the expected confirmation time of their
   transaction. The expected confirmation times of incoming
   transactions is also displayed in the history.
 * The install wizards of Qt and Kivy have been unified.
 * Qt GUI (Desktop):
   - A fee slider is visible in the in send tab
   - The Address tab is hidden by default, can be shown with Ctrl-A
   - UTXOs are displayed in the Address tab
 * Kivy GUI (Android):
   - The GUI displays the complete transaction history.
   - Multisig wallets are supported.
   - Wallets can be created and deleted in the GUI.
 * Seed phrases can be extended with a user-chosen passphrase. The
   length of seed phrases is standardized to 12 words, using 132 bits
   of entropy (including 2FA seeds). In the wizard, the type of the
   seed is displayed in the seed input dialog.
 * TrustedCoin users can request a reset of their Google Authenticator
   account, if they still have their seed.


# Release 2.6.4 (bugfixes)
 * fix coinchooser bug (#1703)
 * fix daemon JSONRPC (#1731)
 * fix command-line broadcast (#1728)
 * QT: add colors to labels

# Release 2.6.3 (bugfixes)
 * fix command line parsing of transactions
 * fix signtransaction --privkey (#1715)

# Release 2.6.2 (bugfixes)
 * fix Trustedcoin restore from seed (bug #1704)
 * small improvements to kivy GUI

# Release 2.6.1 (bugfixes)
 * fix broadcast command (bug #1688)
 * fix tx dialog (bug #1690)
 * kivy: support old-type seed phrases in wizard

# Release 2.6
 * The source code is relicensed under the MIT Licence
 * First official release of the Kivy GUI, with android APK
 * The old 'android' and 'gtk' GUIs are deprecated
 * Separation between plugins and GUIs
 * The command line uses jsonrpc to communicate with the daemon
 * New command: 'notify <address> <url>'
 * Alternative coin selection policy, designed to help preserve user
   privacy. Enable it by setting the Coin Selection preference to
   Privacy.
 * The install wizard has been rewritten and improved
 * Support minikeys as used in Casascius coins for private key import
   and sweeping
 * Much improved support for TREZOR and KeepKey devices:
   - full device information display
   - initialize a new or wiped device in 4 ways:
     1) device generates a new wallet
     2) you enter a seed
     3) you enter a BIP39 mnemonic to generate the seed
     4) you enter a master private key
   - KeepKey secure seed recovery (KeepKey only)
   - change / set / disable PIN
   - set homescreen (TREZOR only)
   - set a session timeout.  Once a session has timed out, further use
     of the device requires your PIN and passhphrase to be re-entered
   - enable / disable passphrases
   - device wipe
   - multiple device support

# Release 2.5.4
 * increase MIN_RELAY_TX_FEE to avoid dust transactions

# Release 2.5.3 (bugfixes)
 * installwizard: do not allow direct copy-paste of the seed
 * installwizard: fix bug #1531 (starting offline)

# Release 2.5.2 (bugfixes)
 * fix bug #1513 (client tries to broadcast transaction while not connected)
 * fix synchronization bug (#1520)
 * fix command line bug (#1494)
 * fixes for exchange rate plugin

# Release 2.5.1 (bugfixes)
 * signatures in transactions were still using the old class
 * make sure that setup.py uses python2
 * fix wizard crash with trustedcoin plugin
 * fix socket infinite loop
 * fix history bug #1479

# Release 2.5
 * Low-S values are used in signatures (BIP 62).
 * The Kivy GUI has been merged into master.
 * The Qt GUI supports multiple windows in the same process. When a
   new Electrum instance is started, it checks for an already running
   Electrum process, and connects to it.
 * The network layer uses select(), so all server communication is
   handled by a single thread. Moreover, the synchronizer, verifier,
   and exchange rate plugin now run as separate jobs within the
   networking thread instead of as their own threads.
 * Plugins are revamped, particularly the exchange rate plugin.

# Release 2.4.4
 * Fix bug with TrustedCoin plugin

# Release 2.4.3
 * Support for KeepKey hardware wallet
 * Simplified Chinese wordlist
 * Minor bugfixes and GUI tweaks

# Release 2.4.2
 * Command line can read arguments from stdin (pipe)
 * Speedup fee computation for large transactions
 * Various bugfixes

# Release 2.4.1
 * Use ssl.PROTOCOL_TLSv1
 * Fix DNSSEC issues with ECDSA signatures
 * Replace TLSLite dependency with minimal RSA implementation
 * Dynamic Fees: using estimatefee value returned by server
 * Various GUI improvements

# Release 2.4
 * Payment to DNS names storing a Bitcoin addresses (OpenAlias) is
   supported directly, without activating a plugin. The verification
   uses DNSSEC.
 * The DNSSEC verification code was rewritten. The previous code,
   which was part of the OpenAlias plugin, is vulnerable and should
   not be trusted (Electrum 2.0 to 2.3).
 * Payment requests can be signed using Bitcoin addresses stored
   in DNS (OpenAlias). The identity of the requestor is verified using
   DNSSEC.
 * Payment requests signed with OpenAlias keys can be shared as
   bitcoin: URIs, if they are simple (a single address-type
   output). The BIP21 URI scheme is extended with 'name', 'sig',
   'time', 'exp'.
 * Arbitrary m-of-n multisig wallets are supported (n<=15).
 * Multisig transactions can be signed with TREZOR. When you create
   the multisig wallet, just enter the xpub of your existing TREZOR
   wallet.
 * Transaction fees set manually in the GUI are retained, including
   when the user uses the '!' shortcut.
 * New 'email' plugin, that enables sending and receiving payment
   requests by email.
 * The daemon supports Websocket notifications of payments.

# Release 2.3.3
 * fix proxy settings (issue #1309)
 * improvements to the transaction dialog:
    - request password after showing transaction
    - show change addresses in yellow color

# Release 2.3.2
 * minor bugfixes
 * updated ledger plugin
 * sort inputs/outputs lexicographically (BIP-LI01)

# Release 2.3.1
 * patch a bug with payment requests

# Release 2.3
 * Improved logic for the network layer.
 * More efficient coin selection. Spend oldest coins first, and
   minimize the number of transaction inputs.
 * Plugins are loaded independently of the GUI. As a result, Openalias,
   TrustedCoin and TREZOR wallets can be used with the command
   line. Example: 'electrum payto <openalias> <amount>'
 * The command line has been refactored:
  - Arguments are parsed with argparse.
  - The inline help includes a description of options.
  - Some commands have been renamed. Notably, 'mktx' and 'payto' have
    been merged into a single command, with a --broadcast option.
   Type 'electrum --help' for a complete overview.
 * The command line accepts the '!' syntax to send the maximum
   amount available. It can be combined with the '--from' option.
   Example: 'payto <destination> ! --from <from_address>'
 * The command line also accepts a '?' shortcut for private keys
   arguments, that triggers a prompt.
 * Payment requests can be managed with the command line, using the
   following commands: 'addrequest', 'rmrequest', 'listrequests'.
   Payment requests can be signed with a SSL certificate, and published
   as bip70 files in a public web directory. To see the relevant
   configuration variables, type 'electrum addrequest --help'
 * Commands can be called with jsonrpc, using the 'jsonrpc' gui. The
   jsonrpc interface may be called by php.

# Release 2.2
 * Show amounts (thousands separators and decimal point)
   according to locale in GUI
 * Show unmatured coins in balance
 * Fix exchange rates plugin
 * Network layer: refactoring and fixes

# Release 2.1.1
 * patch a bug that prevents new wallet creation.
 * fix connection issue on osx binaries

# Release 2.1
 * Faster startup, thanks to the following optimizations:
   1. Transaction input/outputs are cached in the wallet file
   2. Fast X509 certificate parser, not using pyasn1 anymore.
   3. The Label Sync plugin only requests modified labels.
 * The 'Invoices' and 'Send' tabs have been merged.
 * Contacts are stored in a separate file, shared between wallets.
 * A Search Box is available in the GUI (Ctrl-S)
 * Payment requests have an expiration date and can be exported to
   BIP70 files.
 * file: scheme support in BIP72 URIs: "bitcoin:?r=file:///..."
 * Own addresses are shown in green in the Transaction dialog.
 * Address History dialog.
 * The OpenAlias plugin was improved.
 * Various bug fixes and GUI improvements.
 * A new LabelSync backend is being used an import of the old
   database was made but since the release came later it's
   recommended that you do a full push when you upgrade.

# Release 2.0.4 - Minor GUI improvements
 * The password dialog will ask for password again if the user enters
   a wrong password
 * The Master Public Key dialog displays which keys belong to the
   wallet, and which are cosigners
 * The transaction dialog will ask to save unsaved transaction
   received from cosigner pool, when user clicks on 'Close'
 * The multisig restore dialog accepts xprv keys.
 * The network daemon must be started explicitly before using commands
   that require a connection
   Example:
     electrum daemon start
     electrum getaddressunspent <addr>
     electrum daemon status
     electrum daemon stop
   If a daemon is running, the GUI will use it.

# Release 2.0.3 - bugfixes and minor GUI improvements
 * Do not use daemon threads (fix #960)
 * Add a zoom button to receive tab
 * Add exchange rate conversion to receive tab
 * Use Tor's default port number in default proxy config

# Release 2.0.2 - bugfixes
 * Fix transaction sweep (#1066)
 * Fix thread timing bug (#1054)

# Release 2.0.1 - bugfixes
 * Fix critical bug in TREZOR address derivation: passphrases were not
   NFKD normalized. TREZOR users who created a wallet protected by a
   passphrase containing utf-8 characters with diacritics are
   affected. These users will have to open their wallet with version
   2.0 and to move their funds to a new wallet.
 * Use a file socket for the daemon (fixes network dialog issues)
 * Fix crash caused by QR scanner icon when zbar not installed.
 * Fix CosignerPool plugin
 * Label Sync plugin: Fix label sharing between multisig wallets


# Release 2.0

 * Before you upgrade, make sure you have saved your wallet seed on
   paper.

 * Documentation is now hosted on a wiki: http://electrum.orain.org

 * New seed derivation method (not compatible with BIP39). The seed
   phrase includes a version number, that refers to the wallet
   structure. The version number also serves as a checksum, and it
   will prevent the import of seeds from incompatible wallets. Old
   Electrum seeds are still supported.

 * New address derivation (BIP32). Standard wallets are single account
   and use a gap limit of 20.

 * Support for Multisig wallets using parallel BIP32 derivations and
   P2SH addresses ("2 of 2", "2 of 3").

 * Compact serialization format for unsigned or partially signed
   transactions, that includes the BIP32 master public key and
   derivation needed to sign inputs. Serialized transactions can be
   sent to cosigners or to cold storage using QR codes (using Andreas
   Schildbach's base 43 idea).

 * Support for BIP70 payment requests:
   - Verification of the chain of signatures uses tlslite.
   - In the GUI, payment requests are shown in the 'Invoices' tab.

 * Support for hardware wallets: TREZOR (SatoshiLabs) and Btchip (Ledger).

 * Two-factor authentication service by TrustedCoin. This service uses
   "2 of 3" multisig wallets and Google Authenticator. Note that
   wallets protected by this service can be deterministically restored
   from seed, without Trustedcoin's server.

 * Cosigner Pool plugin: encrypted communication channel for multisig
   wallets, to send and receive partially signed transactions.

 * Audio Modem plugin: send and receive transactions by sound.

 * OpenAlias plugin: send bitcoins to aliases verified using DNSSEC.

 * New 'Receive' tab in the GUI:
   - create and manage payment requests, with QR Codes
   - the former 'Receive' tab was renamed to 'Addresses'
   - the former Point of Sale plugin is replaced by a resizeable
     window that pops up if you click on the QR code

 * The 'Send' tab in the Qt GUI supports transactions with multiple
   outputs, and raw hexadecimal scripts.

 * The GUI can connect to the Electrum daemon: "electrum -d" will
   start the daemon if it is not already running, and the GUI will
   connect to it. The daemon can serve several clients. It times out
   if no client uses if for more than 5 minutes.

 * The install wizard can be used to import addresses or private
   keys. A watching-only wallet is created by entering a list of
   addresses in the wizard dialog.

 * New file format: Wallets files are saved as JSON. Note that new
   wallet files cannot be read by older versions of Electrum. Old
   wallet files will be converted to the new format; this operation
   may take some time, because public keys will be derived for each
   address of your wallet.

 * The client accepts servers with a CA-signed SSL certificate.

 * ECIES encrypt/decrypt methods, availabe in the GUI and using
   the command line:
      encrypt <pubkey> <message>
      decrypt <pubkey> <message>

 * The Android GUI has received various updates and it is much more
   stable. Another script was added to Android, called Authenticator,
   that works completely offline: it reads an unsigned transaction
   shown as QR code, signs it and shows the result as a QR code.


# Release 1.9.8

* Electrum servers were upgraded to version 0.9. The new server stores
  a Patrica tree of all UTXOs, an idea proposed by Alan Reiner in the
  bitcointalk forum. This property allows the client to directly
  request the balance of any address. The new commands are:
     1. getaddressbalance <address>
     2. getaddressunspent <address>
     3. getutxoaddress <txid> <pos>

* Command-line commands that require a connection to the network spawn
  a daemon, that remains connected and handles subsequent
  commands. The daemon terminates itself if it remains unused for more
  than one minute. The purpose of this is to make scripting more
  efficient. For example, a bash script using many electrum commands
  will open only one connection.

# Release 1.9.7
* Fix for offline signing
* Various bugfixes
* GUI usability improvements
* Coinbase Buyback plugin

# Release 1.9.6
* During wallet creation, do not write seed to disk until it is encrypted.
* Confirmation dialog if the transaction fee is higher than 1mBTC.
* bugfixes

# Release 1.9.5

* Coin control: select addresses to send from
* Put addresses that have been used in a minimized section (Qt GUI)
* Allow non ascii chars in passwords


# Release 1.9.4
bugfixes: offline transactions

# Release 1.9.3
bugfixes: connection problems, transactions staying unverified

# Release 1.9.2
* fix a syntax error

# Release 1.9.1
* fix regression with --offline mode
* fix regression with --portable mode: use a dedicated directory

# Release 1.9

* The client connects to multiple servers in order to retrieve block headers and find the longest chain
* SSL certificate validation (to prevent MITM)
* Deterministic signatures (RFC 6979)
* Menu to create/restore/open wallets
* Create transactions with multiple outputs from CSV (comma separated values)
* New text gui: stdio
* Plugins are no longer tied to the qt GUI, they can reach all GUIs
* Proxy bugs have been fixed


# Release 1.8.1

* Notification option when receiving new tranactions
* Confirm dialogue before sending large amounts
* Alternative datafile location for non-windows systems
* Fix offline wallet creation
* Remove enforced tx fee
* Tray icon improvements
* Various bugfixes


# Release 1.8

* Menubar in classic gui
* Updated the QR Code plugin to enable offline/online wallets to transmit unsigned/signed transactions via QR code.
* Fixed bug where never-confirmed transactions prevented further spending


# Release 1.7.4

* Increase default fee
* fix create and restore in command line
* fix verify message in the gui


# Release 1.7.3:

* Classic GUI can display amounts in mBTC
* Account selector in the classic GUI
* Changed the way the portable flag uses without supplying a -w argument
* Classic GUI asks users to enter their seed on wallet creation


# Release 1.7.2:

* Transactions that are in the same block are displayed in chronological order in the history.
* The client computes transaction priority and rejects zero-fee transactions that need a fee.
* The default fee was lowered to 200 uBTC per kb.
* Due to an internal format change, your history may be pruned when
  you open your wallet for the first time after upgrading to 1.7.2. If
  this is the case, please visit a full server to restore your full
  history. You will only need to do that once.


# Release 1.7.1:  bugfixes.


# Release 1.7

* The Classic GUI can be extended with plugins. Developers who want to
add new features or third-party services to Electrum are invited to
write plugins. Some previously existing and non-essential features of
Electrum (point-of-sale mode, qrcode scanner) were removed from the
core and are now available as plugins.

* The wallet waits for 2 confirmations before creating new
addresses. This makes recovery from seed more robust. Note that it
might create unwanted gaps if you use Electrum 1.7 together with older
versions of Electrum.

* An interactive Python console replaces the 'Wall' tab. The provided
python environment gives users access to the wallet and gui. Most
electrum commands are available as python function in the
console. Custom scripts an be loaded with a "run(filename)"
command. Tab-completions are available.

* The location of the Electrum folder in Windows changed from
LOCALAPPDATA to APPDATA. Discussion on this topic can be found here:
https://bitcointalk.org/index.php?topic=144575.0

* Private keys can be exported from within the classic GUI:
  For a single address, use the address menu (right-click).
  To export the keys of your entire wallet, use the settings dialog (import/export tab).

* It is possible to create, sign and redeem multisig transaction using the
command line interface.  This is made possible by the following new commands:
    dumpprivkey, listunspent, createmultisig, createrawtransaction, decoderawtransaction, signrawtransaction
The syntax of these commands is similar to their bitcoind counterpart.
For an example, see Gavin's tutorial: https://gist.github.com/gavinandresen/3966071

* Offline wallets now work in a way similar to Armory:
  1. user creates an unsigned transaction using the online (watching-only) wallet.
  2. unsigned transaction is copied to the offline computer, and signed by the offline wallet.
  3. signed transaction is copied to the online computer, broadcasted by the online client.
  4. All these steps can be done via the command line interface or the classic GUI.

* Many command line commands have been renamed in order to make the syntax consistent with bitcoind.

# Release 1.6.2

== Classic GUI
* Added new version notification

# Release 1.6.1 (11-01-2013)

== Core
* It is now possible to restore a wallet from MPK (this will create a watching-only wallet)
* A switch button allows to easily switch between Lite and Classic GUI.

== Classic GUI
* Seed and MPK help dialogs were rewritten
* Point of Sale: requested amounts can be expressed in other currencies and are converted to bitcoin.

== Lite GUI
* The receiving button was removed in favor of a menu item to keep it consistent with the history toggle.

# Release 1.6.0 (07-01-2013)

== Core
* (Feature) Add support for importing, signing and verifiying compressed keys
* (Feature) Auto reconnect to random server on disconnect
* (Feature) Ultimate fallback to HTTP port 80 if TCP doesn't work on any server
* (Bug) Under rare circumstances changing password with incorrect password could damage wallet

== Lite GUI
* (Chore) Use blockchain.info for exchange rate data
* (Feature) added currency conversion for BRL, CNY, RUB
* (Feature) Saraha theme
* (Feature) csv import/export for transactions including labels

== Classic GUI
* (Chore) pruning servers now called "p", full servers "f" to avoid confusion with terms
* (Feature) Debits in history shown in red
* (Feature) csv import/export for transactions including labels

# Release 1.5.8 (02-01-2013)

== Core
* (Bug) Fix pending address balance on received coins for pruning servers
* (Bug) Fix history command line option to show output again (regression by SPV)
* (Chore) Add timeout to blockchain headers file download by HTTP
* (Feature) new option: -L, --language: default language used in GUI.

== Lite GUI
* (Bug) Sending to auto-completed contacts works again
* (Chore) Added version number to title bar

== Classic GUI
* (Feature) Language selector in options.

# Release 1.5.7 (18-12-2012)

== Core
* The blockchain headers file is no longer included in the packages, it is downloaded on startup.
* New command line option: -P or --portable, for portable wallets. With this flag, all preferences are saved to the wallet file, and the blockchain headers file is in the same directory as the wallet

== Lite GUI
* (Feature) Added the ability to export your transactions to a CSV file.
* (Feature) Added a label dialog after sending a transaction.
* (Feature) Reworked receiving addresses; instead of a random selection from one of your receiving addresses a new widget will show listing unused addresses.
* (Chore)   Removed server selection. With all the new server options a simple menu item does not suffice anymore.<|MERGE_RESOLUTION|>--- conflicted
+++ resolved
@@ -1,16 +1,14 @@
-<<<<<<< HEAD
 # Release 3.2.0
-=======
+
+  First Release for Bitcoin Quark
+ 
 # Release 3.1.2 - (March 28, 2018)
 
  * Kivy/android: request PIN on startup
  * Improve OSX build process
  * Fix various bugs with hardware wallets
  * Other minor bugfixes
->>>>>>> cf88e239
-
-  First Release for Bitcoin Quark
- 
+
 # Release 3.1.1 - (March 12, 2018)
 
  * fix #4031: Trezor T support
