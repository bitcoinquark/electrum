#!/usr/bin/env python3

# python setup.py sdist --format=zip,gztar

from setuptools import setup
import os
import sys
import platform
import imp
import argparse

with open('contrib/requirements/requirements.txt') as f:
    requirements = f.read().splitlines()

with open('contrib/requirements/requirements-hw.txt') as f:
    requirements_hw = f.read().splitlines()

version = imp.load_source('version', 'lib/version.py')

if sys.version_info[:3] < (3, 4, 0):
    sys.exit("Error: Electrum Quark requires Python version >= 3.4.0...")

data_files = []

if platform.system() in ['Linux', 'FreeBSD', 'DragonFly']:
    parser = argparse.ArgumentParser()
    parser.add_argument('--root=', dest='root_path', metavar='dir', default='/')
    opts, _ = parser.parse_known_args(sys.argv[1:])
    usr_share = os.path.join(sys.prefix, "share")
    icons_dirname = 'pixmaps'
    if not os.access(opts.root_path + usr_share, os.W_OK) and \
       not os.access(opts.root_path, os.W_OK):
        icons_dirname = 'icons'
        if 'XDG_DATA_HOME' in os.environ.keys():
            usr_share = os.environ['XDG_DATA_HOME']
        else:
            usr_share = os.path.expanduser('~/.local/share')
    data_files += [
<<<<<<< HEAD
        (os.path.join(usr_share, 'applications/'), ['electrum-quark.desktop']),
        (os.path.join(usr_share, 'pixmaps/'), ['icons/electrum-quark.png'])
=======
        (os.path.join(usr_share, 'applications/'), ['electrum.desktop']),
        (os.path.join(usr_share, icons_dirname), ['icons/electrum.png'])
>>>>>>> cf88e239
    ]

setup(
    name="Electrum Quark",
    version=version.ELECTRUM_VERSION,
    install_requires=requirements,
    extras_require={
        'full': requirements_hw + ['pycryptodomex'],
    },
    packages=[
        'electrum',
        'electrum_gui',
        'electrum_gui.qt',
        'electrum_plugins',
        'electrum_plugins.audio_modem',
        'electrum_plugins.cosigner_pool',
        'electrum_plugins.email_requests',
        'electrum_plugins.greenaddress_instant',
        'electrum_plugins.hw_wallet',
        'electrum_plugins.keepkey',
        'electrum_plugins.labels',
        'electrum_plugins.ledger',
        'electrum_plugins.trezor',
        'electrum_plugins.digitalbitbox',
        'electrum_plugins.trustedcoin',
        'electrum_plugins.virtualkeyboard',
    ],
    package_dir={
        'electrum': 'lib',
        'electrum_gui': 'gui',
        'electrum_plugins': 'plugins',
    },
    package_data={
        'electrum': [
            'servers.json',
            'servers_testnet.json',
            'currencies.json',
            'checkpoints.json',
            'checkpoints_testnet.json',
            'www/index.html',
            'wordlist/*.txt',
            'locale/*/LC_MESSAGES/electrum.mo',
        ]
    },
    scripts=['electrum-quark'],
    data_files=data_files,
    description="Lightweight Bitcoin Quark Wallet",
    author="The Bitcoin Quark Developers",
    author_email="info@bitcoinquark.org",
    license="MIT Licence",
<<<<<<< HEAD
    url="https://bitcoinquark.org",
    long_description="""Lightweight Bitcoin Quark Wallet"""
)

# Optional modules (not required to run Electrum)
import pip
opt_modules = requirements_hw + ['pycryptodomex']
[ pip.main(['install', m]) for m in opt_modules ]
=======
    url="https://electrum.org",
    long_description="""Lightweight Bitcoin Wallet"""
)
>>>>>>> cf88e239
<|MERGE_RESOLUTION|>--- conflicted
+++ resolved
@@ -36,13 +36,8 @@
         else:
             usr_share = os.path.expanduser('~/.local/share')
     data_files += [
-<<<<<<< HEAD
         (os.path.join(usr_share, 'applications/'), ['electrum-quark.desktop']),
-        (os.path.join(usr_share, 'pixmaps/'), ['icons/electrum-quark.png'])
-=======
-        (os.path.join(usr_share, 'applications/'), ['electrum.desktop']),
-        (os.path.join(usr_share, icons_dirname), ['icons/electrum.png'])
->>>>>>> cf88e239
+        (os.path.join(usr_share, icons_dirname), ['icons/electrum-quark.png'])
     ]
 
 setup(
@@ -93,17 +88,6 @@
     author="The Bitcoin Quark Developers",
     author_email="info@bitcoinquark.org",
     license="MIT Licence",
-<<<<<<< HEAD
-    url="https://bitcoinquark.org",
+    url="https://www.bitcoinquark.org",
     long_description="""Lightweight Bitcoin Quark Wallet"""
-)
-
-# Optional modules (not required to run Electrum)
-import pip
-opt_modules = requirements_hw + ['pycryptodomex']
-[ pip.main(['install', m]) for m in opt_modules ]
-=======
-    url="https://electrum.org",
-    long_description="""Lightweight Bitcoin Wallet"""
-)
->>>>>>> cf88e239
+)