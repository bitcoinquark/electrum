--- conflicted
+++ resolved
@@ -96,20 +96,7 @@
         make_dir(path)
         if self.get('testnet'):
             path = os.path.join(path, 'testnet')
-<<<<<<< HEAD
-
-        if self.get('simnet'):
-            path = os.path.join(path, 'simnet')
-
-        # Make directory if it does not yet exist.
-        if not os.path.exists(path):
-            if os.path.islink(path):
-                raise BaseException('Dangling link: ' + path)
-            os.mkdir(path)
-            os.chmod(path, stat.S_IRUSR | stat.S_IWUSR | stat.S_IXUSR)
-=======
             make_dir(path)
->>>>>>> 2edd36d3
 
         self.print_error("electrum directory", path)
         return path
