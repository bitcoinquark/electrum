# Electrum - lightweight Bitcoin client
# Copyright (C) 2015 Thomas Voegtlin
#
# Permission is hereby granted, free of charge, to any person
# obtaining a copy of this software and associated documentation files
# (the "Software"), to deal in the Software without restriction,
# including without limitation the rights to use, copy, modify, merge,
# publish, distribute, sublicense, and/or sell copies of the Software,
# and to permit persons to whom the Software is furnished to do so,
# subject to the following conditions:
#
# The above copyright notice and this permission notice shall be
# included in all copies or substantial portions of the Software.
#
# THE SOFTWARE IS PROVIDED "AS IS", WITHOUT WARRANTY OF ANY KIND,
# EXPRESS OR IMPLIED, INCLUDING BUT NOT LIMITED TO THE WARRANTIES OF
# MERCHANTABILITY, FITNESS FOR A PARTICULAR PURPOSE AND
# NONINFRINGEMENT. IN NO EVENT SHALL THE AUTHORS OR COPYRIGHT HOLDERS
# BE LIABLE FOR ANY CLAIM, DAMAGES OR OTHER LIABILITY, WHETHER IN AN
# ACTION OF CONTRACT, TORT OR OTHERWISE, ARISING FROM, OUT OF OR IN
# CONNECTION WITH THE SOFTWARE OR THE USE OR OTHER DEALINGS IN THE
# SOFTWARE.

# Wallet classes:
#   - Imported_Wallet: imported address, no keystore
#   - Standard_Wallet: one keystore, P2PKH
#   - Multisig_Wallet: several keystores, P2SH


import os
import threading
import random
import time
import json
import copy
import errno
from functools import partial
from collections import defaultdict

from .i18n import _
from .util import NotEnoughFunds, PrintError, UserCancelled, profiler, format_satoshis

from .bitcoin import *
from .version import *
from .keystore import load_keystore, Hardware_KeyStore
from .storage import multisig_type

from . import transaction
from .transaction import Transaction
from .plugins import run_hook
from . import bitcoin
from . import coinchooser
from .synchronizer import Synchronizer
from .lightning import LightningRPC
from .verifier import SPV

from . import paymentrequest
from .paymentrequest import PR_PAID, PR_UNPAID, PR_UNKNOWN, PR_EXPIRED
from .paymentrequest import InvoiceStore
from .contacts import Contacts

from .lightning import LightningWorker

TX_STATUS = [
    _('Replaceable'),
    _('Unconfirmed parent'),
    _('Low fee'),
    _('Unconfirmed'),
    _('Not Verified'),
]



def relayfee(network):
    RELAY_FEE = 5000
    MAX_RELAY_FEE = 50000
    f = network.relay_fee if network and network.relay_fee else RELAY_FEE
    return min(f, MAX_RELAY_FEE)

def dust_threshold(network):
    # Change <= dust threshold is added to the tx fee
    return 182 * 3 * relayfee(network) / 1000


def append_utxos_to_inputs(inputs, network, pubkey, txin_type, imax):
    if txin_type != 'p2pk':
        address = bitcoin.pubkey_to_address(txin_type, pubkey)
        sh = bitcoin.address_to_scripthash(address)
    else:
        script = bitcoin.public_key_to_p2pk_script(pubkey)
        sh = bitcoin.script_to_scripthash(script)
        address = '(pubkey)'
    u = network.synchronous_get(('blockchain.scripthash.listunspent', [sh]))
    for item in u:
        if len(inputs) >= imax:
            break
        item['address'] = address
        item['type'] = txin_type
        item['prevout_hash'] = item['tx_hash']
        item['prevout_n'] = item['tx_pos']
        item['pubkeys'] = [pubkey]
        item['x_pubkeys'] = [pubkey]
        item['signatures'] = [None]
        item['num_sig'] = 1
        inputs.append(item)

def sweep_preparations(privkeys, network, imax=100):

    def find_utxos_for_privkey(txin_type, privkey, compressed):
        pubkey = bitcoin.public_key_from_private_key(privkey, compressed)
        append_utxos_to_inputs(inputs, network, pubkey, txin_type, imax)
        keypairs[pubkey] = privkey, compressed
    inputs = []
    keypairs = {}
    for sec in privkeys:
        txin_type, privkey, compressed = bitcoin.deserialize_privkey(sec)
        find_utxos_for_privkey(txin_type, privkey, compressed)
        # do other lookups to increase support coverage
        if is_minikey(sec):
            # minikeys don't have a compressed byte
            # we lookup both compressed and uncompressed pubkeys
            find_utxos_for_privkey(txin_type, privkey, not compressed)
        elif txin_type == 'p2pkh':
            # WIF serialization does not distinguish p2pkh and p2pk
            # we also search for pay-to-pubkey outputs
            find_utxos_for_privkey('p2pk', privkey, compressed)
    if not inputs:
        raise BaseException(_('No inputs found. (Note that inputs need to be confirmed)'))
    return inputs, keypairs


def sweep(privkeys, network, config, recipient, fee=None, imax=100):
    inputs, keypairs = sweep_preparations(privkeys, network, imax)
    total = sum(i.get('value') for i in inputs)
    if fee is None:
        outputs = [(TYPE_ADDRESS, recipient, total)]
        tx = Transaction.from_io(inputs, outputs)
        fee = config.estimate_fee(tx.estimated_size())
    if total - fee < 0:
        raise BaseException(_('Not enough funds on address.') + '\nTotal: %d satoshis\nFee: %d'%(total, fee))
    if total - fee < dust_threshold(network):
        raise BaseException(_('Not enough funds on address.') + '\nTotal: %d satoshis\nFee: %d\nDust Threshold: %d'%(total, fee, dust_threshold(network)))

    outputs = [(TYPE_ADDRESS, recipient, total - fee)]
    locktime = network.get_local_height()

    tx = Transaction.from_io(inputs, outputs, locktime=locktime)
    tx.set_rbf(True)
    tx.sign(keypairs)
    return tx


class Abstract_Wallet(PrintError):
    """
    Wallet classes are created to handle various address generation methods.
    Completion states (watching-only, single account, no seed, etc) are handled inside classes.
    """

    max_change_outputs = 3

    def __init__(self, storage):
        self.electrum_version = ELECTRUM_VERSION
        self.storage = storage
        self.network = None
        # verifier (SPV) and synchronizer are started in start_threads
        self.synchronizer = None
        self.verifier = None

        self.gap_limit_for_change = 6 # constant
        # saved fields
        self.use_change            = storage.get('use_change', True)
        self.multiple_change       = storage.get('multiple_change', False)
        self.labels                = storage.get('labels', {})
        self.frozen_addresses      = set(storage.get('frozen_addresses',[]))
        self.history               = storage.get('addr_history',{})        # address -> list(txid, height)

        self.load_keystore()
        self.load_addresses()
        self.load_transactions()
        self.build_reverse_history()

        # load requests
        self.receive_requests = self.storage.get('payment_requests', {})

        # Transactions pending verification.  A map from tx hash to transaction
        # height.  Access is not contended so no lock is needed.
        self.unverified_tx = defaultdict(int)

        # Verified transactions.  Each value is a (height, timestamp, block_pos) tuple.  Access with self.lock.
        self.verified_tx = storage.get('verified_tx3', {})

        # there is a difference between wallet.up_to_date and interface.is_up_to_date()
        # interface.is_up_to_date() returns true when all requests have been answered and processed
        # wallet.up_to_date is true when the wallet is synchronized (stronger requirement)
        self.up_to_date = False
        self.lock = threading.Lock()
        self.transaction_lock = threading.Lock()

        self.check_history()

        # save wallet type the first time
        if self.storage.get('wallet_type') is None:
            self.storage.put('wallet_type', self.wallet_type)

        # invoices and contacts
        self.invoices = InvoiceStore(self.storage)
        self.contacts = Contacts(self.storage)


    def diagnostic_name(self):
        return self.basename()

    def __str__(self):
        return self.basename()

    def get_master_public_key(self):
        return None

    @profiler
    def load_transactions(self):
        self.txi = self.storage.get('txi', {})
        self.txo = self.storage.get('txo', {})
        self.tx_fees = self.storage.get('tx_fees', {})
        self.pruned_txo = self.storage.get('pruned_txo', {})
        tx_list = self.storage.get('transactions', {})
        self.transactions = {}
        for tx_hash, raw in tx_list.items():
            tx = Transaction(raw)
            self.transactions[tx_hash] = tx
            if self.txi.get(tx_hash) is None and self.txo.get(tx_hash) is None and (tx_hash not in self.pruned_txo.values()):
                self.print_error("removing unreferenced tx", tx_hash)
                self.transactions.pop(tx_hash)

    @profiler
    def save_transactions(self, write=False):
        with self.transaction_lock:
            tx = {}
            for k,v in self.transactions.items():
                tx[k] = str(v)
            self.storage.put('transactions', tx)
            self.storage.put('txi', self.txi)
            self.storage.put('txo', self.txo)
            self.storage.put('tx_fees', self.tx_fees)
            self.storage.put('pruned_txo', self.pruned_txo)
            self.storage.put('addr_history', self.history)
            if write:
                self.storage.write()

    def clear_history(self):
        with self.transaction_lock:
            self.txi = {}
            self.txo = {}
            self.tx_fees = {}
            self.pruned_txo = {}
        self.save_transactions()
        with self.lock:
            self.history = {}
            self.tx_addr_hist = {}

    @profiler
    def build_reverse_history(self):
        self.tx_addr_hist = {}
        for addr, hist in self.history.items():
            for tx_hash, h in hist:
                s = self.tx_addr_hist.get(tx_hash, set())
                s.add(addr)
                self.tx_addr_hist[tx_hash] = s

    @profiler
    def check_history(self):
        save = False
        mine_addrs = list(filter(lambda k: self.is_mine(self.history[k]), self.history.keys()))
        if len(mine_addrs) != len(self.history.keys()):
            save = True
        for addr in mine_addrs:
            hist = self.history[addr]

            for tx_hash, tx_height in hist:
                if tx_hash in self.pruned_txo.values() or self.txi.get(tx_hash) or self.txo.get(tx_hash):
                    continue
                tx = self.transactions.get(tx_hash)
                if tx is not None:
                    self.add_transaction(tx_hash, tx)
                    save = True
        if save:
            self.save_transactions()

    def basename(self):
        return os.path.basename(self.storage.path)

    def save_addresses(self):
        self.storage.put('addresses', {'receiving':self.receiving_addresses, 'change':self.change_addresses})

    def load_addresses(self):
        d = self.storage.get('addresses', {})
        if type(d) != dict: d={}
        self.receiving_addresses = d.get('receiving', [])
        self.change_addresses = d.get('change', [])

    def synchronize(self):
        pass

    def set_up_to_date(self, up_to_date):
        with self.lock:
            self.up_to_date = up_to_date
        if up_to_date:
            self.save_transactions(write=True)

    def is_up_to_date(self):
        with self.lock: return self.up_to_date

    def set_label(self, name, text = None):
        changed = False
        old_text = self.labels.get(name)
        if text:
            text = text.replace("\n", " ")
            if old_text != text:
                self.labels[name] = text
                changed = True
        else:
            if old_text:
                self.labels.pop(name)
                changed = True

        if changed:
            run_hook('set_label', self, name, text)
            self.storage.put('labels', self.labels)

        return changed

    def is_mine(self, address):
        return address in self.get_addresses()

    def is_change(self, address):
        if not self.is_mine(address):
            return False
        return address in self.change_addresses

    def get_address_index(self, address):
        if address in self.receiving_addresses:
            return False, self.receiving_addresses.index(address)
        if address in self.change_addresses:
            return True, self.change_addresses.index(address)
        raise Exception("Address not found", address)

    def export_private_key(self, address, password):
        """ extended WIF format """
        if self.is_watching_only():
            return []
        index = self.get_address_index(address)
        pk, compressed = self.keystore.get_private_key(index, password)
        if self.txin_type in ['p2sh', 'p2wsh', 'p2wsh-p2sh']:
            pubkeys = self.get_public_keys(address)
            redeem_script = self.pubkeys_to_redeem_script(pubkeys)
        else:
            redeem_script = None
        return bitcoin.serialize_privkey(pk, compressed, self.txin_type), redeem_script


    def get_public_keys(self, address):
        sequence = self.get_address_index(address)
        return self.get_pubkeys(*sequence)

    def add_unverified_tx(self, tx_hash, tx_height):
        if tx_height == 0 and tx_hash in self.verified_tx:
            self.verified_tx.pop(tx_hash)
            self.verifier.merkle_roots.pop(tx_hash, None)

        # tx will be verified only if height > 0
        if tx_hash not in self.verified_tx:
            self.unverified_tx[tx_hash] = tx_height

    def add_verified_tx(self, tx_hash, info):
        # Remove from the unverified map and add to the verified map and
        self.unverified_tx.pop(tx_hash, None)
        with self.lock:
            self.verified_tx[tx_hash] = info  # (tx_height, timestamp, pos)
        height, conf, timestamp = self.get_tx_height(tx_hash)
        self.network.trigger_callback('verified', tx_hash, height, conf, timestamp)

    def get_unverified_txs(self):
        '''Returns a map from tx hash to transaction height'''
        return self.unverified_tx

    def undo_verifications(self, blockchain, height):
        '''Used by the verifier when a reorg has happened'''
        txs = set()
        with self.lock:
            for tx_hash, item in list(self.verified_tx.items()):
                tx_height, timestamp, pos = item
                if tx_height >= height:
                    header = blockchain.read_header(tx_height)
                    # fixme: use block hash, not timestamp
                    if not header or header.get('timestamp') != timestamp:
                        self.verified_tx.pop(tx_hash, None)
                        txs.add(tx_hash)
        return txs

    def get_local_height(self):
        """ return last known height if we are offline """
        return self.network.get_local_height() if self.network else self.storage.get('stored_height', 0)

    def get_tx_height(self, tx_hash):
        """ return the height and timestamp of a verified transaction. """
        with self.lock:
            if tx_hash in self.verified_tx:
                height, timestamp, pos = self.verified_tx[tx_hash]
                conf = max(self.get_local_height() - height + 1, 0)
                return height, conf, timestamp
            else:
                height = self.unverified_tx[tx_hash]
                return height, 0, False

    def get_txpos(self, tx_hash):
        "return position, even if the tx is unverified"
        with self.lock:
            x = self.verified_tx.get(tx_hash)
            y = self.unverified_tx.get(tx_hash)
            if x:
                height, timestamp, pos = x
                return height, pos
            elif y > 0:
                return y, 0
            else:
                return 1e12 - y, 0

    def is_found(self):
        return self.history.values() != [[]] * len(self.history)

    def get_num_tx(self, address):
        """ return number of transactions where address is involved """
        return len(self.history.get(address, []))

    def get_tx_delta(self, tx_hash, address):
        "effect of tx on address"
        # pruned
        if tx_hash in self.pruned_txo.values():
            return None
        delta = 0
        # substract the value of coins sent from address
        d = self.txi.get(tx_hash, {}).get(address, [])
        for n, v in d:
            delta -= v
        # add the value of the coins received at address
        d = self.txo.get(tx_hash, {}).get(address, [])
        for n, v, cb in d:
            delta += v
        return delta

    def get_wallet_delta(self, tx):
        """ effect of tx on wallet """
        addresses = self.get_addresses()
        is_relevant = False
        is_mine = False
        is_pruned = False
        is_partial = False
        v_in = v_out = v_out_mine = 0
        for item in tx.inputs():
            addr = item.get('address')
            if addr in addresses:
                is_mine = True
                is_relevant = True
                d = self.txo.get(item['prevout_hash'], {}).get(addr, [])
                for n, v, cb in d:
                    if n == item['prevout_n']:
                        value = v
                        break
                else:
                    value = None
                if value is None:
                    is_pruned = True
                else:
                    v_in += value
            else:
                is_partial = True
        if not is_mine:
            is_partial = False
        for addr, value in tx.get_outputs():
            v_out += value
            if addr in addresses:
                v_out_mine += value
                is_relevant = True
        if is_pruned:
            # some inputs are mine:
            fee = None
            if is_mine:
                v = v_out_mine - v_out
            else:
                # no input is mine
                v = v_out_mine
        else:
            v = v_out_mine - v_in
            if is_partial:
                # some inputs are mine, but not all
                fee = None
            else:
                # all inputs are mine
                fee = v_in - v_out
        if not is_mine:
            fee = None
        return is_relevant, is_mine, v, fee

    def get_tx_info(self, tx):
        is_relevant, is_mine, v, fee = self.get_wallet_delta(tx)
        exp_n = None
        can_broadcast = False
        can_bump = False
        label = ''
        height = conf = timestamp = None
        tx_hash = tx.txid()
        if tx.is_complete():
            if tx_hash in self.transactions.keys():
                label = self.get_label(tx_hash)
                height, conf, timestamp = self.get_tx_height(tx_hash)
                if height > 0:
                    if conf:
                        status = _("%d confirmations") % conf
                    else:
                        status = _('Not verified')
                else:
                    status = _('Unconfirmed')
                    if fee is None:
                        fee = self.tx_fees.get(tx_hash)
                    if fee and self.network.config.has_fee_estimates():
                        size = tx.estimated_size()
                        fee_per_kb = fee * 1000 / size
                        exp_n = self.network.config.reverse_dynfee(fee_per_kb)
                    can_bump = is_mine and not tx.is_final()
            else:
                status = _("Signed")
                can_broadcast = self.network is not None
        else:
            s, r = tx.signature_count()
            status = _("Unsigned") if s == 0 else _('Partially signed') + ' (%d/%d)'%(s,r)

        if is_relevant:
            if is_mine:
                if fee is not None:
                    amount = v + fee
                else:
                    amount = v
            else:
                amount = v
        else:
            amount = None

        return tx_hash, status, label, can_broadcast, can_bump, amount, fee, height, conf, timestamp, exp_n

    def get_addr_io(self, address):
        h = self.history.get(address, [])
        received = {}
        sent = {}
        for tx_hash, height in h:
            l = self.txo.get(tx_hash, {}).get(address, [])
            for n, v, is_cb in l:
                received[tx_hash + ':%d'%n] = (height, v, is_cb)
        for tx_hash, height in h:
            l = self.txi.get(tx_hash, {}).get(address, [])
            for txi, v in l:
                sent[txi] = height
        return received, sent

    def get_addr_utxo(self, address):
        coins, spent = self.get_addr_io(address)
        for txi in spent:
            coins.pop(txi)
        out = {}
        for txo, v in coins.items():
            tx_height, value, is_cb = v
            prevout_hash, prevout_n = txo.split(':')
            x = {
                'address':address,
                'value':value,
                'prevout_n':int(prevout_n),
                'prevout_hash':prevout_hash,
                'height':tx_height,
                'coinbase':is_cb
            }
            out[txo] = x
        return out

    # return the total amount ever received by an address
    def get_addr_received(self, address):
        received, sent = self.get_addr_io(address)
        return sum([v for height, v, is_cb in received.values()])

    # return the balance of a bitcoin address: confirmed and matured, unconfirmed, unmatured
    def get_addr_balance(self, address):
        received, sent = self.get_addr_io(address)
        c = u = x = 0
        for txo, (tx_height, v, is_cb) in received.items():
            if is_cb and tx_height + COINBASE_MATURITY > self.get_local_height():
                x += v
            elif tx_height > 0:
                c += v
            else:
                u += v
            if txo in sent:
                if sent[txo] > 0:
                    c -= v
                else:
                    u -= v
        return c, u, x

    def get_spendable_coins(self, domain, config):
        confirmed_only = config.get('confirmed_only', False)
        return self.get_utxos(domain, exclude_frozen=True, mature=True, confirmed_only=confirmed_only)

    def get_utxos(self, domain = None, exclude_frozen = False, mature = False, confirmed_only = False):
        coins = []
        if domain is None:
            domain = self.get_addresses()
        if exclude_frozen:
            domain = set(domain) - self.frozen_addresses
        for addr in domain:
            utxos = self.get_addr_utxo(addr)
            for x in utxos.values():
                if confirmed_only and x['height'] <= 0:
                    continue
                if mature and x['coinbase'] and x['height'] + COINBASE_MATURITY > self.get_local_height():
                    continue
                coins.append(x)
                continue
        return coins

    def dummy_address(self):
        return self.get_receiving_addresses()[0]

    def get_addresses(self):
        out = []
        out += self.get_receiving_addresses()
        out += self.get_change_addresses()
        return out

    def get_frozen_balance(self):
        return self.get_balance(self.frozen_addresses)

    def get_balance(self, domain=None):
        if domain is None:
            domain = self.get_addresses()
        cc = uu = xx = 0
        for addr in domain:
            c, u, x = self.get_addr_balance(addr)
            cc += c
            uu += u
            xx += x
        return cc, uu, xx

    def get_address_history(self, address):
        with self.lock:
            return self.history.get(address, [])

    def find_pay_to_pubkey_address(self, prevout_hash, prevout_n):
        dd = self.txo.get(prevout_hash, {})
        for addr, l in dd.items():
            for n, v, is_cb in l:
                if n == prevout_n:
                    self.print_error("found pay-to-pubkey address:", addr)
                    return addr

    def add_transaction(self, tx_hash, tx):
        is_coinbase = tx.inputs()[0]['type'] == 'coinbase'
        with self.transaction_lock:
            # add inputs
            self.txi[tx_hash] = d = {}
            for txi in tx.inputs():
                addr = txi.get('address')
                if txi['type'] != 'coinbase':
                    prevout_hash = txi['prevout_hash']
                    prevout_n = txi['prevout_n']
                    ser = prevout_hash + ':%d'%prevout_n
                if addr == "(pubkey)":
                    addr = self.find_pay_to_pubkey_address(prevout_hash, prevout_n)
                # find value from prev output
                if addr and self.is_mine(addr):
                    dd = self.txo.get(prevout_hash, {})
                    for n, v, is_cb in dd.get(addr, []):
                        if n == prevout_n:
                            if d.get(addr) is None:
                                d[addr] = []
                            d[addr].append((ser, v))
                            break
                    else:
                        self.pruned_txo[ser] = tx_hash

            # add outputs
            self.txo[tx_hash] = d = {}
            for n, txo in enumerate(tx.outputs()):
                ser = tx_hash + ':%d'%n
                _type, x, v = txo
                if _type == TYPE_ADDRESS:
                    addr = x
                elif _type == TYPE_PUBKEY:
                    addr = bitcoin.public_key_to_p2pkh(bfh(x))
                else:
                    addr = None
                if addr and self.is_mine(addr):
                    if d.get(addr) is None:
                        d[addr] = []
                    d[addr].append((n, v, is_coinbase))
                # give v to txi that spends me
                next_tx = self.pruned_txo.get(ser)
                if next_tx is not None:
                    self.pruned_txo.pop(ser)
                    dd = self.txi.get(next_tx, {})
                    if dd.get(addr) is None:
                        dd[addr] = []
                    dd[addr].append((ser, v))
            # save
            self.transactions[tx_hash] = tx

    def remove_transaction(self, tx_hash):
        with self.transaction_lock:
            self.print_error("removing tx from history", tx_hash)
            #tx = self.transactions.pop(tx_hash)
            for ser, hh in list(self.pruned_txo.items()):
                if hh == tx_hash:
                    self.pruned_txo.pop(ser)
            # add tx to pruned_txo, and undo the txi addition
            for next_tx, dd in self.txi.items():
                for addr, l in list(dd.items()):
                    ll = l[:]
                    for item in ll:
                        ser, v = item
                        prev_hash, prev_n = ser.split(':')
                        if prev_hash == tx_hash:
                            l.remove(item)
                            self.pruned_txo[ser] = next_tx
                    if l == []:
                        dd.pop(addr)
                    else:
                        dd[addr] = l
            try:
                self.txi.pop(tx_hash)
                self.txo.pop(tx_hash)
            except KeyError:
                self.print_error("tx was not in history", tx_hash)

    def receive_tx_callback(self, tx_hash, tx, tx_height):
        self.add_transaction(tx_hash, tx)
        self.add_unverified_tx(tx_hash, tx_height)

    def receive_history_callback(self, addr, hist, tx_fees):
        with self.lock:
            old_hist = self.history.get(addr, [])
            for tx_hash, height in old_hist:
                if (tx_hash, height) not in hist:
                    # remove tx if it's not referenced in histories
                    self.tx_addr_hist[tx_hash].remove(addr)
                    if not self.tx_addr_hist[tx_hash]:
                        self.remove_transaction(tx_hash)
            self.history[addr] = hist

        for tx_hash, tx_height in hist:
            # add it in case it was previously unconfirmed
            self.add_unverified_tx(tx_hash, tx_height)
            # add reference in tx_addr_hist
            s = self.tx_addr_hist.get(tx_hash, set())
            s.add(addr)
            self.tx_addr_hist[tx_hash] = s
            # if addr is new, we have to recompute txi and txo
            tx = self.transactions.get(tx_hash)
            if tx is not None and self.txi.get(tx_hash, {}).get(addr) is None and self.txo.get(tx_hash, {}).get(addr) is None:
                self.add_transaction(tx_hash, tx)

        # Store fees
        self.tx_fees.update(tx_fees)

    def get_history(self, domain=None):
        # get domain
        if domain is None:
            domain = self.get_addresses()
        # 1. Get the history of each address in the domain, maintain the
        #    delta of a tx as the sum of its deltas on domain addresses
        tx_deltas = defaultdict(int)
        for addr in domain:
            h = self.get_address_history(addr)
            for tx_hash, height in h:
                delta = self.get_tx_delta(tx_hash, addr)
                if delta is None or tx_deltas[tx_hash] is None:
                    tx_deltas[tx_hash] = None
                else:
                    tx_deltas[tx_hash] += delta

        # 2. create sorted history
        history = []
        for tx_hash in tx_deltas:
            delta = tx_deltas[tx_hash]
            height, conf, timestamp = self.get_tx_height(tx_hash)
            history.append((tx_hash, height, conf, timestamp, delta))
        history.sort(key = lambda x: self.get_txpos(x[0]))
        history.reverse()

        # 3. add balance
        c, u, x = self.get_balance(domain)
        balance = c + u + x
        h2 = []
        for tx_hash, height, conf, timestamp, delta in history:
            h2.append((tx_hash, height, conf, timestamp, delta, balance))
            if balance is None or delta is None:
                balance = None
            else:
                balance -= delta
        h2.reverse()

        # fixme: this may happen if history is incomplete
        if balance not in [None, 0]:
            self.print_error("Error: history not synchronized")
            return []

        return h2

    def get_label(self, tx_hash):
        label = self.labels.get(tx_hash, '')
        if label is '':
            label = self.get_default_label(tx_hash)
        return label

    def get_default_label(self, tx_hash):
        if self.txi.get(tx_hash) == {}:
            d = self.txo.get(tx_hash, {})
            labels = []
            for addr in d.keys():
                label = self.labels.get(addr)
                if label:
                    labels.append(label)
            return ', '.join(labels)
        return ''

    def get_tx_status(self, tx_hash, height, conf, timestamp):
        from .util import format_time
        if conf == 0:
            tx = self.transactions.get(tx_hash)
            if not tx:
                return 3, 'unknown'
            is_final = tx and tx.is_final()
            fee = self.tx_fees.get(tx_hash)
            if fee and self.network and self.network.config.has_fee_estimates():
                size = len(tx.raw)/2
                low_fee = int(self.network.config.dynfee(0)*size/1000)
                is_lowfee = fee < low_fee * 0.5
            else:
                is_lowfee = False
            if height==0 and not is_final:
                status = 0
            elif height < 0:
                status = 1
            elif height == 0 and is_lowfee:
                status = 2
            elif height == 0:
                status = 3
            else:
                status = 4
        else:
            status = 4 + min(conf, 6)
        time_str = format_time(timestamp) if timestamp else _("unknown")
        status_str = TX_STATUS[status] if status < 5 else time_str
        return status, status_str

    def relayfee(self):
        return relayfee(self.network)

    def dust_threshold(self):
        return dust_threshold(self.network)

    def make_unsigned_transaction(self, inputs, outputs, config, fixed_fee=None, change_addr=None):
        # check outputs
        i_max = None
        for i, o in enumerate(outputs):
            _type, data, value = o
            if _type == TYPE_ADDRESS:
                if not is_address(data):
                    raise BaseException("Invalid bitcoin address:" + data)
            if value == '!':
                if i_max is not None:
                    raise BaseException("More than one output set to spend max")
                i_max = i

        # Avoid index-out-of-range with inputs[0] below
        if not inputs:
            raise NotEnoughFunds()

        if fixed_fee is None and config.fee_per_kb() is None:
            raise BaseException('Dynamic fee estimates not available')

        for item in inputs:
            self.add_input_info(item)

        # change address
        if change_addr:
            change_addrs = [change_addr]
        else:
            addrs = self.get_change_addresses()[-self.gap_limit_for_change:]
            if self.use_change and addrs:
                # New change addresses are created only after a few
                # confirmations.  Select the unused addresses within the
                # gap limit; if none take one at random
                change_addrs = [addr for addr in addrs if
                                self.get_num_tx(addr) == 0]
                if not change_addrs:
                    change_addrs = [random.choice(addrs)]
            else:
                change_addrs = [inputs[0]['address']]

        # Fee estimator
        if fixed_fee is None:
            fee_estimator = config.estimate_fee
        else:
            fee_estimator = lambda size: fixed_fee

        if i_max is None:
            # Let the coin chooser select the coins to spend
            max_change = self.max_change_outputs if self.multiple_change else 1
            coin_chooser = coinchooser.get_coin_chooser(config)
            tx = coin_chooser.make_tx(inputs, outputs, change_addrs[:max_change],
                                      fee_estimator, self.dust_threshold())
        else:
            sendable = sum(map(lambda x:x['value'], inputs))
            _type, data, value = outputs[i_max]
            outputs[i_max] = (_type, data, 0)
            tx = Transaction.from_io(inputs, outputs[:])
            fee = fee_estimator(tx.estimated_size())
            amount = max(0, sendable - tx.output_value() - fee)
            outputs[i_max] = (_type, data, amount)
            tx = Transaction.from_io(inputs, outputs[:])

        # Sort the inputs and outputs deterministically
        tx.BIP_LI01_sort()
        # Timelock tx to current height.
        tx.locktime = self.get_local_height()
        run_hook('make_unsigned_transaction', self, tx)
        return tx

    def mktx(self, outputs, password, config, fee=None, change_addr=None, domain=None):
        coins = self.get_spendable_coins(domain, config)
        tx = self.make_unsigned_transaction(coins, outputs, config, fee, change_addr)
        self.sign_transaction(tx, password)
        return tx

    def is_frozen(self, addr):
        return addr in self.frozen_addresses

    def set_frozen_state(self, addrs, freeze):
        '''Set frozen state of the addresses to FREEZE, True or False'''
        if all(self.is_mine(addr) for addr in addrs):
            if freeze:
                self.frozen_addresses |= set(addrs)
            else:
                self.frozen_addresses -= set(addrs)
            self.storage.put('frozen_addresses', list(self.frozen_addresses))
            return True
        return False

    def prepare_for_verifier(self):
        # review transactions that are in the history
        for addr, hist in self.history.items():
            for tx_hash, tx_height in hist:
                # add it in case it was previously unconfirmed
                self.add_unverified_tx(tx_hash, tx_height)

        # if we are on a pruning server, remove unverified transactions
        with self.lock:
            vr = list(self.verified_tx.keys()) + list(self.unverified_tx.keys())
        for tx_hash in self.transactions.keys():
            if tx_hash not in vr:
                self.print_error("removing transaction", tx_hash)
                self.transactions.pop(tx_hash)

    def start_threads(self, network, config):
        self.network = network
        if self.network is not None:
            self.prepare_for_verifier()
            self.verifier = SPV(self.network, self)
            self.synchronizer = Synchronizer(self, network)
<<<<<<< HEAD
            self.lightning = LightningRPC()
            port = int(config.get("lightning_port"))
            assert port is not None
            self.lightningworker = LightningWorker(lambda: port, lambda: self, lambda: network, lambda: config)
            network.add_jobs([self.verifier, self.synchronizer, self.lightning, self.lightningworker])
=======
            network.add_coroutines([self.verifier, self.synchronizer])
>>>>>>> 9fc8330e
        else:
            self.verifier = None
            self.synchronizer = None

    def stop_threads(self):
        if self.network:
<<<<<<< HEAD
            self.network.remove_jobs([self.synchronizer, self.verifier, self.lightning, self.lightningworker])
=======
            self.network.remove_coroutines([self.synchronizer, self.verifier])
>>>>>>> 9fc8330e
            self.synchronizer.release()
            self.synchronizer = None
            self.verifier = None
            # Now no references to the syncronizer or verifier
            # remain so they will be GC-ed
            self.storage.put('stored_height', self.get_local_height())
        self.save_transactions()
        self.storage.put('verified_tx3', self.verified_tx)
        self.storage.write()

    def wait_until_synchronized(self, callback=None):
        def wait_for_wallet():
            self.set_up_to_date(False)
            while not self.is_up_to_date():
                if callback:
                    msg = "%s\n%s %d"%(
                        _("Please wait..."),
                        _("Addresses generated:"),
                        len(self.addresses(True)))
                    callback(msg)
                time.sleep(0.1)
        def wait_for_network():
            while not self.network.is_connected():
                if callback:
                    msg = "%s \n" % (_("Connecting..."))
                    callback(msg)
                time.sleep(0.1)
        # wait until we are connected, because the user
        # might have selected another server
        if self.network:
            wait_for_network()
            wait_for_wallet()
        else:
            self.synchronize()

    def can_export(self):
        return not self.is_watching_only() and hasattr(self.keystore, 'get_private_key')

    def is_used(self, address):
        h = self.history.get(address,[])
        c, u, x = self.get_addr_balance(address)
        return len(h) > 0 and c + u + x == 0

    def is_empty(self, address):
        c, u, x = self.get_addr_balance(address)
        return c+u+x == 0

    def address_is_old(self, address, age_limit=2):
        age = -1
        h = self.history.get(address, [])
        for tx_hash, tx_height in h:
            if tx_height == 0:
                tx_age = 0
            else:
                tx_age = self.get_local_height() - tx_height + 1
            if tx_age > age:
                age = tx_age
        return age > age_limit

    def bump_fee(self, tx, delta):
        if tx.is_final():
            raise BaseException(_("Cannot bump fee: transaction is final"))
        inputs = copy.deepcopy(tx.inputs())
        outputs = copy.deepcopy(tx.outputs())
        for txin in inputs:
            txin['signatures'] = [None] * len(txin['signatures'])
            self.add_input_info(txin)
        # use own outputs
        s = list(filter(lambda x: self.is_mine(x[1]), outputs))
        # ... unless there is none
        if not s:
            s = outputs
            x_fee = run_hook('get_tx_extra_fee', self, tx)
            if x_fee:
                x_fee_address, x_fee_amount = x_fee
                s = filter(lambda x: x[1]!=x_fee_address, s)

        # prioritize low value outputs, to get rid of dust
        s = sorted(s, key=lambda x: x[2])
        for o in s:
            i = outputs.index(o)
            otype, address, value = o
            if value - delta >= self.dust_threshold():
                outputs[i] = otype, address, value - delta
                delta = 0
                break
            else:
                del outputs[i]
                delta -= value
                if delta > 0:
                    continue
        if delta > 0:
            raise BaseException(_('Cannot bump fee: could not find suitable outputs'))
        locktime = self.get_local_height()
        return Transaction.from_io(inputs, outputs, locktime=locktime)

    def cpfp(self, tx, fee):
        txid = tx.txid()
        for i, o in enumerate(tx.outputs()):
            otype, address, value = o
            if otype == TYPE_ADDRESS and self.is_mine(address):
                break
        else:
            return
        coins = self.get_addr_utxo(address)
        item = coins.get(txid+':%d'%i)
        if not item:
            return
        self.add_input_info(item)
        inputs = [item]
        outputs = [(TYPE_ADDRESS, address, value - fee)]
        locktime = self.get_local_height()
        return Transaction.from_io(inputs, outputs, locktime=locktime)

    def add_input_info(self, txin):
        address = txin['address']
        if self.is_mine(address):
            txin['type'] = self.get_txin_type(address)
            # segwit needs value to sign
            if txin.get('value') is None and txin['type'] in ['p2wpkh', 'p2wsh', 'p2wpkh-p2sh', 'p2wsh-p2sh']:
                received, spent = self.get_addr_io(address)
                item = received.get(txin['prevout_hash']+':%d'%txin['prevout_n'])
                tx_height, value, is_cb = item
                txin['value'] = value
            self.add_input_sig_info(txin, address)

    def can_sign(self, tx):
        if tx.is_complete():
            return False
        for k in self.get_keystores():
            if k.can_sign(tx):
                return True
        return False

    def get_input_tx(self, tx_hash):
        # First look up an input transaction in the wallet where it
        # will likely be.  If co-signing a transaction it may not have
        # all the input txs, in which case we ask the network.
        tx = self.transactions.get(tx_hash)
        if not tx and self.network:
            request = ('blockchain.transaction.get', [tx_hash])
            tx = Transaction(self.network.synchronous_get(request))
        return tx

    def add_hw_info(self, tx):
        # add previous tx for hw wallets
        for txin in tx.inputs():
            tx_hash = txin['prevout_hash']
            txin['prev_tx'] = self.get_input_tx(tx_hash)
        # add output info for hw wallets
        info = {}
        xpubs = self.get_master_public_keys()
        for txout in tx.outputs():
            _type, addr, amount = txout
            if self.is_change(addr):
                index = self.get_address_index(addr)
                pubkeys = self.get_public_keys(addr)
                # sort xpubs using the order of pubkeys
                sorted_pubkeys, sorted_xpubs = zip(*sorted(zip(pubkeys, xpubs)))
                info[addr] = index, sorted_xpubs, self.m if isinstance(self, Multisig_Wallet) else None
        tx.output_info = info

    def sign_transaction(self, tx, password):
        if self.is_watching_only():
            return
        # hardware wallets require extra info
        if any([(isinstance(k, Hardware_KeyStore) and k.can_sign(tx)) for k in self.get_keystores()]):
            self.add_hw_info(tx)
        # sign
        for k in self.get_keystores():
            try:
                if k.can_sign(tx):
                    k.sign_transaction(tx, password)
            except UserCancelled:
                continue

    def get_unused_addresses(self):
        # fixme: use slots from expired requests
        domain = self.get_receiving_addresses()
        return [addr for addr in domain if not self.history.get(addr)
                and addr not in self.receive_requests.keys()]

    def get_unused_address(self):
        addrs = self.get_unused_addresses()
        if addrs:
            return addrs[0]

    def get_receiving_address(self):
        # always return an address
        domain = self.get_receiving_addresses()
        if not domain:
            return
        choice = domain[0]
        for addr in domain:
            if not self.history.get(addr):
                if addr not in self.receive_requests.keys():
                    return addr
                else:
                    choice = addr
        return choice

    def get_payment_status(self, address, amount):
        local_height = self.get_local_height()
        received, sent = self.get_addr_io(address)
        l = []
        for txo, x in received.items():
            h, v, is_cb = x
            txid, n = txo.split(':')
            info = self.verified_tx.get(txid)
            if info:
                tx_height, timestamp, pos = info
                conf = local_height - tx_height
            else:
                conf = 0
            l.append((conf, v))
        vsum = 0
        for conf, v in reversed(sorted(l)):
            vsum += v
            if vsum >= amount:
                return True, conf
        return False, None

    def get_payment_request(self, addr, config):
        r = self.receive_requests.get(addr)
        if not r:
            return
        out = copy.copy(r)
        out['URI'] = 'bitcoin:' + addr + '?amount=' + format_satoshis(out.get('amount'))
        status, conf = self.get_request_status(addr)
        out['status'] = status
        if conf is not None:
            out['confirmations'] = conf
        # check if bip70 file exists
        rdir = config.get('requests_dir')
        if rdir:
            key = out.get('id', addr)
            path = os.path.join(rdir, 'req', key[0], key[1], key)
            if os.path.exists(path):
                baseurl = 'file://' + rdir
                rewrite = config.get('url_rewrite')
                if rewrite:
                    baseurl = baseurl.replace(*rewrite)
                out['request_url'] = os.path.join(baseurl, 'req', key[0], key[1], key, key)
                out['URI'] += '&r=' + out['request_url']
                out['index_url'] = os.path.join(baseurl, 'index.html') + '?id=' + key
                websocket_server_announce = config.get('websocket_server_announce')
                if websocket_server_announce:
                    out['websocket_server'] = websocket_server_announce
                else:
                    out['websocket_server'] = config.get('websocket_server', 'localhost')
                websocket_port_announce = config.get('websocket_port_announce')
                if websocket_port_announce:
                    out['websocket_port'] = websocket_port_announce
                else:
                    out['websocket_port'] = config.get('websocket_port', 9999)
        return out

    def get_request_status(self, key):
        r = self.receive_requests.get(key)
        if r is None:
            return PR_UNKNOWN
        address = r['address']
        amount = r.get('amount')
        timestamp = r.get('time', 0)
        if timestamp and type(timestamp) != int:
            timestamp = 0
        expiration = r.get('exp')
        if expiration and type(expiration) != int:
            expiration = 0
        conf = None
        if amount:
            if self.up_to_date:
                paid, conf = self.get_payment_status(address, amount)
                status = PR_PAID if paid else PR_UNPAID
                if status == PR_UNPAID and expiration is not None and time.time() > timestamp + expiration:
                    status = PR_EXPIRED
            else:
                status = PR_UNKNOWN
        else:
            status = PR_UNKNOWN
        return status, conf

    def make_payment_request(self, addr, amount, message, expiration):
        timestamp = int(time.time())
        _id = bh2u(Hash(addr + "%d"%timestamp))[0:10]
        r = {'time':timestamp, 'amount':amount, 'exp':expiration, 'address':addr, 'memo':message, 'id':_id}
        return r

    def sign_payment_request(self, key, alias, alias_addr, password):
        req = self.receive_requests.get(key)
        alias_privkey = self.export_private_key(alias_addr, password)[0]
        pr = paymentrequest.make_unsigned_request(req)
        paymentrequest.sign_request_with_alias(pr, alias, alias_privkey)
        req['name'] = pr.pki_data
        req['sig'] = bh2u(pr.signature)
        self.receive_requests[key] = req
        self.storage.put('payment_requests', self.receive_requests)

    def add_payment_request(self, req, config):
        addr = req['address']
        amount = req.get('amount')
        message = req.get('memo')
        self.receive_requests[addr] = req
        self.storage.put('payment_requests', self.receive_requests)
        self.set_label(addr, message) # should be a default label

        rdir = config.get('requests_dir')
        if rdir and amount is not None:
            key = req.get('id', addr)
            pr = paymentrequest.make_request(config, req)
            path = os.path.join(rdir, 'req', key[0], key[1], key)
            if not os.path.exists(path):
                try:
                    os.makedirs(path)
                except OSError as exc:
                    if exc.errno != errno.EEXIST:
                        raise
            with open(os.path.join(path, key), 'wb') as f:
                f.write(pr.SerializeToString())
            # reload
            req = self.get_payment_request(addr, config)
            with open(os.path.join(path, key + '.json'), 'w') as f:
                f.write(json.dumps(req))
        return req

    def remove_payment_request(self, addr, config):
        if addr not in self.receive_requests:
            return False
        r = self.receive_requests.pop(addr)
        rdir = config.get('requests_dir')
        if rdir:
            key = r.get('id', addr)
            for s in ['.json', '']:
                n = os.path.join(rdir, 'req', key[0], key[1], key, key + s)
                if os.path.exists(n):
                    os.unlink(n)
        self.storage.put('payment_requests', self.receive_requests)
        return True

    def get_sorted_requests(self, config):
        def f(x):
            try:
                addr = x.get('address')
                return self.get_address_index(addr) or addr
            except:
                return addr
        return sorted(map(lambda x: self.get_payment_request(x, config), self.receive_requests.keys()), key=f)

    def get_fingerprint(self):
        raise NotImplementedError()

    def can_import_privkey(self):
        return False

    def can_import_address(self):
        return False

    def can_delete_address(self):
        return False

    def add_address(self, address):
        if address not in self.history:
            self.history[address] = []
        if self.synchronizer:
            self.synchronizer.add(address)

    def has_password(self):
        return self.storage.get('use_encryption', False)

    def check_password(self, password):
        self.keystore.check_password(password)

    def sign_message(self, address, message, password):
        index = self.get_address_index(address)
        return self.keystore.sign_message(index, message, password)

    def decrypt_message(self, pubkey, message, password):
        addr = self.pubkeys_to_address(pubkey)
        index = self.get_address_index(addr)
        return self.keystore.decrypt_message(index, message, password)


class Simple_Wallet(Abstract_Wallet):
    # wallet with a single keystore

    def get_keystore(self):
        return self.keystore

    def get_keystores(self):
        return [self.keystore]

    def is_watching_only(self):
        return self.keystore.is_watching_only()

    def can_change_password(self):
        return self.keystore.can_change_password()

    def update_password(self, old_pw, new_pw, encrypt=False):
        if old_pw is None and self.has_password():
            raise InvalidPassword()
        self.keystore.update_password(old_pw, new_pw)
        self.save_keystore()
        self.storage.set_password(new_pw, encrypt)
        self.storage.write()

    def save_keystore(self):
        self.storage.put('keystore', self.keystore.dump())


class Imported_Wallet(Simple_Wallet):
    # wallet made of imported addresses

    wallet_type = 'imported'
    txin_type = 'address'

    def __init__(self, storage):
        Abstract_Wallet.__init__(self, storage)

    def is_watching_only(self):
        return self.keystore is None

    def get_keystores(self):
        return [self.keystore] if self.keystore else []

    def can_import_privkey(self):
        return bool(self.keystore)

    def load_keystore(self):
        self.keystore = load_keystore(self.storage, 'keystore') if self.storage.get('keystore') else None

    def save_keystore(self):
        self.storage.put('keystore', self.keystore.dump())

    def load_addresses(self):
        self.addresses = self.storage.get('addresses', {})
        # fixme: a reference to addresses is needed
        if self.keystore:
            self.keystore.addresses = self.addresses

    def save_addresses(self):
        self.storage.put('addresses', self.addresses)

    def can_change_password(self):
        return not self.is_watching_only()

    def can_import_address(self):
        return self.is_watching_only()

    def can_delete_address(self):
        return True

    def has_seed(self):
        return False

    def is_deterministic(self):
        return False

    def is_used(self, address):
        return False

    def is_change(self, address):
        return False

    def get_master_public_keys(self):
        return []

    def is_beyond_limit(self, address, is_change):
        return False

    def get_fingerprint(self):
        return ''

    def get_addresses(self, include_change=False):
        return sorted(self.addresses.keys())

    def get_receiving_addresses(self):
        return self.get_addresses()

    def get_change_addresses(self):
        return []

    def import_address(self, address):
        if not bitcoin.is_address(address):
            return ''
        if address in self.addresses:
            return ''
        self.addresses[address] = {}
        self.storage.put('addresses', self.addresses)
        self.storage.write()
        self.add_address(address)
        return address

    def delete_address(self, address):
        if address not in self.addresses:
            return

        transactions_to_remove = set()  # only referred to by this address
        transactions_new = set()  # txs that are not only referred to by address
        with self.lock:
            for addr, details in self.history.items():
                if addr == address:
                    for tx_hash, height in details:
                        transactions_to_remove.add(tx_hash)
                else:
                    for tx_hash, height in details:
                        transactions_new.add(tx_hash)
            transactions_to_remove -= transactions_new
            self.history.pop(address, None)

            for tx_hash in transactions_to_remove:
                self.remove_transaction(tx_hash)
                self.tx_fees.pop(tx_hash, None)
                self.verified_tx.pop(tx_hash, None)
                self.unverified_tx.pop(tx_hash, None)
                self.transactions.pop(tx_hash, None)
                # FIXME: what about pruned_txo?

        self.storage.put('verified_tx3', self.verified_tx)
        self.save_transactions()

        self.set_label(address, None)
        self.remove_payment_request(address, {})
        self.set_frozen_state([address], False)

        pubkey = self.get_public_key(address)
        self.addresses.pop(address)
        if pubkey:
            self.keystore.delete_imported_key(pubkey)
            self.save_keystore()
        self.storage.put('addresses', self.addresses)

        self.storage.write()

    def get_address_index(self, address):
        return self.get_public_key(address)

    def get_public_key(self, address):
        return self.addresses[address].get('pubkey')

    def import_private_key(self, sec, pw, redeem_script=None):
        try:
            txin_type, pubkey = self.keystore.import_privkey(sec, pw)
        except Exception:
            raise BaseException('Invalid private key', sec)
        if txin_type in ['p2pkh', 'p2wpkh', 'p2wpkh-p2sh']:
            if redeem_script is not None:
                raise BaseException('Cannot use redeem script with', txin_type, sec)
            addr = bitcoin.pubkey_to_address(txin_type, pubkey)
        elif txin_type in ['p2sh', 'p2wsh', 'p2wsh-p2sh']:
            if redeem_script is None:
                raise BaseException('Redeem script required for', txin_type, sec)
            addr = bitcoin.redeem_script_to_address(txin_type, redeem_script)
        else:
            raise NotImplementedError(txin_type)
        self.addresses[addr] = {'type':txin_type, 'pubkey':pubkey, 'redeem_script':redeem_script}
        self.save_keystore()
        self.save_addresses()
        self.storage.write()
        self.add_address(addr)
        return addr

    def export_private_key(self, address, password):
        d = self.addresses[address]
        pubkey = d['pubkey']
        redeem_script = d['redeem_script']
        sec = pw_decode(self.keystore.keypairs[pubkey], password)
        return sec, redeem_script

    def get_txin_type(self, address):
        return self.addresses[address].get('type', 'address')

    def add_input_sig_info(self, txin, address):
        if self.is_watching_only():
            x_pubkey = 'fd' + address_to_script(address)
            txin['x_pubkeys'] = [x_pubkey]
            txin['signatures'] = [None]
            return
        if txin['type'] in ['p2pkh', 'p2wpkh', 'p2wpkh-p2sh']:
            pubkey = self.addresses[address]['pubkey']
            txin['num_sig'] = 1
            txin['x_pubkeys'] = [pubkey]
            txin['signatures'] = [None]
        else:
            redeem_script = self.addresses[address]['redeem_script']
            num_sig = 2
            num_keys = 3
            txin['num_sig'] = num_sig
            txin['redeem_script'] = redeem_script
            txin['signatures'] = [None] * num_keys

    def pubkeys_to_address(self, pubkey):
        for addr, v in self.addresses.items():
            if v.get('pubkey') == pubkey:
                return addr

class Deterministic_Wallet(Abstract_Wallet):

    def __init__(self, storage):
        Abstract_Wallet.__init__(self, storage)
        self.gap_limit = storage.get('gap_limit', 20)

    def has_seed(self):
        return self.keystore.has_seed()

    def is_deterministic(self):
        return self.keystore.is_deterministic()

    def get_receiving_addresses(self):
        return self.receiving_addresses

    def get_change_addresses(self):
        return self.change_addresses

    def get_seed(self, password):
        return self.keystore.get_seed(password)

    def add_seed(self, seed, pw):
        self.keystore.add_seed(seed, pw)

    def change_gap_limit(self, value):
        '''This method is not called in the code, it is kept for console use'''
        if value >= self.gap_limit:
            self.gap_limit = value
            self.storage.put('gap_limit', self.gap_limit)
            return True
        elif value >= self.min_acceptable_gap():
            addresses = self.get_receiving_addresses()
            k = self.num_unused_trailing_addresses(addresses)
            n = len(addresses) - k + value
            self.receiving_addresses = self.receiving_addresses[0:n]
            self.gap_limit = value
            self.storage.put('gap_limit', self.gap_limit)
            self.save_addresses()
            return True
        else:
            return False

    def num_unused_trailing_addresses(self, addresses):
        k = 0
        for a in addresses[::-1]:
            if self.history.get(a):break
            k = k + 1
        return k

    def min_acceptable_gap(self):
        # fixme: this assumes wallet is synchronized
        n = 0
        nmax = 0
        addresses = self.get_receiving_addresses()
        k = self.num_unused_trailing_addresses(addresses)
        for a in addresses[0:-k]:
            if self.history.get(a):
                n = 0
            else:
                n += 1
                if n > nmax: nmax = n
        return nmax + 1

    def create_new_address(self, for_change=False):
        assert type(for_change) is bool
        addr_list = self.change_addresses if for_change else self.receiving_addresses
        n = len(addr_list)
        x = self.derive_pubkeys(for_change, n)
        address = self.pubkeys_to_address(x)
        addr_list.append(address)
        self.save_addresses()
        self.add_address(address)
        return address

    def synchronize_sequence(self, for_change):
        limit = self.gap_limit_for_change if for_change else self.gap_limit
        while True:
            addresses = self.get_change_addresses() if for_change else self.get_receiving_addresses()
            if len(addresses) < limit:
                self.create_new_address(for_change)
                continue
            if list(map(lambda a: self.address_is_old(a), addresses[-limit:] )) == limit*[False]:
                break
            else:
                self.create_new_address(for_change)

    def synchronize(self):
        with self.lock:
            if self.is_deterministic():
                self.synchronize_sequence(False)
                self.synchronize_sequence(True)
            else:
                if len(self.receiving_addresses) != len(self.keystore.keypairs):
                    pubkeys = self.keystore.keypairs.keys()
                    self.receiving_addresses = [self.pubkeys_to_address(i) for i in pubkeys]
                    self.save_addresses()
                    for addr in self.receiving_addresses:
                        self.add_address(addr)

    def is_beyond_limit(self, address, is_change):
        addr_list = self.get_change_addresses() if is_change else self.get_receiving_addresses()
        i = addr_list.index(address)
        prev_addresses = addr_list[:max(0, i)]
        limit = self.gap_limit_for_change if is_change else self.gap_limit
        if len(prev_addresses) < limit:
            return False
        prev_addresses = prev_addresses[max(0, i - limit):]
        for addr in prev_addresses:
            if self.history.get(addr):
                return False
        return True

    def get_master_public_keys(self):
        return [self.get_master_public_key()]

    def get_fingerprint(self):
        return self.get_master_public_key()

    def get_txin_type(self, address):
        return self.txin_type


class Simple_Deterministic_Wallet(Simple_Wallet, Deterministic_Wallet):

    """ Deterministic Wallet with a single pubkey per address """

    def __init__(self, storage):
        Deterministic_Wallet.__init__(self, storage)

    def get_public_key(self, address):
        sequence = self.get_address_index(address)
        pubkey = self.get_pubkey(*sequence)
        return pubkey

    def load_keystore(self):
        self.keystore = load_keystore(self.storage, 'keystore')
        try:
            xtype = bitcoin.xpub_type(self.keystore.xpub)
        except:
            xtype = 'standard'
        self.txin_type = 'p2pkh' if xtype == 'standard' else xtype

    def get_pubkey(self, c, i):
        return self.derive_pubkeys(c, i)

    def get_public_keys(self, address):
        return [self.get_public_key(address)]

    def add_input_sig_info(self, txin, address):
        derivation = self.get_address_index(address)
        x_pubkey = self.keystore.get_xpubkey(*derivation)
        txin['x_pubkeys'] = [x_pubkey]
        txin['signatures'] = [None]
        txin['num_sig'] = 1

    def get_master_public_key(self):
        return self.keystore.get_master_public_key()

    def derive_pubkeys(self, c, i):
        return self.keystore.derive_pubkey(c, i)






class Standard_Wallet(Simple_Deterministic_Wallet):
    wallet_type = 'standard'

    def pubkeys_to_address(self, pubkey):
        return bitcoin.pubkey_to_address(self.txin_type, pubkey)


class Multisig_Wallet(Deterministic_Wallet):
    # generic m of n
    gap_limit = 20

    def __init__(self, storage):
        self.wallet_type = storage.get('wallet_type')
        self.m, self.n = multisig_type(self.wallet_type)
        Deterministic_Wallet.__init__(self, storage)

    def get_pubkeys(self, c, i):
        return self.derive_pubkeys(c, i)

    def pubkeys_to_address(self, pubkeys):
        redeem_script = self.pubkeys_to_redeem_script(pubkeys)
        return bitcoin.redeem_script_to_address(self.txin_type, redeem_script)

    def pubkeys_to_redeem_script(self, pubkeys):
        return transaction.multisig_script(sorted(pubkeys), self.m)

    def derive_pubkeys(self, c, i):
        return [k.derive_pubkey(c, i) for k in self.get_keystores()]

    def load_keystore(self):
        self.keystores = {}
        for i in range(self.n):
            name = 'x%d/'%(i+1)
            self.keystores[name] = load_keystore(self.storage, name)
        self.keystore = self.keystores['x1/']
        xtype = bitcoin.xpub_type(self.keystore.xpub)
        self.txin_type = 'p2sh' if xtype == 'standard' else xtype

    def save_keystore(self):
        for name, k in self.keystores.items():
            self.storage.put(name, k.dump())

    def get_keystore(self):
        return self.keystores.get('x1/')

    def get_keystores(self):
        return [self.keystores[i] for i in sorted(self.keystores.keys())]

    def update_password(self, old_pw, new_pw, encrypt=False):
        if old_pw is None and self.has_password():
            raise InvalidPassword()
        for name, keystore in self.keystores.items():
            if keystore.can_change_password():
                keystore.update_password(old_pw, new_pw)
                self.storage.put(name, keystore.dump())
        self.storage.set_password(new_pw, encrypt)
        self.storage.write()

    def has_seed(self):
        return self.keystore.has_seed()

    def can_change_password(self):
        return self.keystore.can_change_password()

    def is_watching_only(self):
        return not any([not k.is_watching_only() for k in self.get_keystores()])

    def get_master_public_key(self):
        return self.keystore.get_master_public_key()

    def get_master_public_keys(self):
        return [k.get_master_public_key() for k in self.get_keystores()]

    def get_fingerprint(self):
        return ''.join(sorted(self.get_master_public_keys()))

    def add_input_sig_info(self, txin, address):
        # x_pubkeys are not sorted here because it would be too slow
        # they are sorted in transaction.get_sorted_pubkeys
        # pubkeys is set to None to signal that x_pubkeys are unsorted
        derivation = self.get_address_index(address)
        txin['x_pubkeys'] = [k.get_xpubkey(*derivation) for k in self.get_keystores()]
        txin['pubkeys'] = None
        # we need n place holders
        txin['signatures'] = [None] * self.n
        txin['num_sig'] = self.m

wallet_types = ['standard', 'multisig', 'imported']

def register_wallet_type(category):
    wallet_types.append(category)

wallet_constructors = {
    'standard': Standard_Wallet,
    'old': Standard_Wallet,
    'xpub': Standard_Wallet,
    'imported': Imported_Wallet
}

def register_constructor(wallet_type, constructor):
    wallet_constructors[wallet_type] = constructor

# former WalletFactory
class Wallet(object):
    """The main wallet "entry point".
    This class is actually a factory that will return a wallet of the correct
    type when passed a WalletStorage instance."""

    def __new__(self, storage):
        wallet_type = storage.get('wallet_type')
        WalletClass = Wallet.wallet_class(wallet_type)
        wallet = WalletClass(storage)
        # Convert hardware wallets restored with older versions of
        # Electrum to BIP44 wallets.  A hardware wallet does not have
        # a seed and plugins do not need to handle having one.
        rwc = getattr(wallet, 'restore_wallet_class', None)
        if rwc and storage.get('seed', ''):
            storage.print_error("converting wallet type to " + rwc.wallet_type)
            storage.put('wallet_type', rwc.wallet_type)
            wallet = rwc(storage)
        return wallet

    @staticmethod
    def wallet_class(wallet_type):
        if multisig_type(wallet_type):
            return Multisig_Wallet
        if wallet_type in wallet_constructors:
            return wallet_constructors[wallet_type]
        raise RuntimeError("Unknown wallet type: " + wallet_type)
<|MERGE_RESOLUTION|>--- conflicted
+++ resolved
@@ -972,26 +972,18 @@
             self.prepare_for_verifier()
             self.verifier = SPV(self.network, self)
             self.synchronizer = Synchronizer(self, network)
-<<<<<<< HEAD
             self.lightning = LightningRPC()
             port = int(config.get("lightning_port"))
             assert port is not None
             self.lightningworker = LightningWorker(lambda: port, lambda: self, lambda: network, lambda: config)
-            network.add_jobs([self.verifier, self.synchronizer, self.lightning, self.lightningworker])
-=======
-            network.add_coroutines([self.verifier, self.synchronizer])
->>>>>>> 9fc8330e
+            network.add_coroutines([self.verifier, self.synchronizer, self.lightning, self.lightningworker])
         else:
             self.verifier = None
             self.synchronizer = None
 
     def stop_threads(self):
         if self.network:
-<<<<<<< HEAD
-            self.network.remove_jobs([self.synchronizer, self.verifier, self.lightning, self.lightningworker])
-=======
-            self.network.remove_coroutines([self.synchronizer, self.verifier])
->>>>>>> 9fc8330e
+            self.network.remove_coroutines([self.synchronizer, self.verifier, self.lightning, self.lightningworker])
             self.synchronizer.release()
             self.synchronizer = None
             self.verifier = None
