--- conflicted
+++ resolved
@@ -220,12 +220,6 @@
         self.interfaces = {}
         self.auto_connect = self.config.get('auto_connect', True)
         self.connecting = set()
-<<<<<<< HEAD
-        self.proxy = None
-=======
-        self.socket_queue = queue.Queue()
-        self.start_network(self.protocol, deserialize_proxy(self.config.get('proxy')))
->>>>>>> dc388d4c
 
     def register_callback(self, callback, events):
         with self.lock:
