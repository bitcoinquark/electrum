# Electrum - lightweight Bitcoin client
# Copyright (C) 2011 Thomas Voegtlin
#
# Permission is hereby granted, free of charge, to any person
# obtaining a copy of this software and associated documentation files
# (the "Software"), to deal in the Software without restriction,
# including without limitation the rights to use, copy, modify, merge,
# publish, distribute, sublicense, and/or sell copies of the Software,
# and to permit persons to whom the Software is furnished to do so,
# subject to the following conditions:
#
# The above copyright notice and this permission notice shall be
# included in all copies or substantial portions of the Software.
#
# THE SOFTWARE IS PROVIDED "AS IS", WITHOUT WARRANTY OF ANY KIND,
# EXPRESS OR IMPLIED, INCLUDING BUT NOT LIMITED TO THE WARRANTIES OF
# MERCHANTABILITY, FITNESS FOR A PARTICULAR PURPOSE AND
# NONINFRINGEMENT. IN NO EVENT SHALL THE AUTHORS OR COPYRIGHT HOLDERS
# BE LIABLE FOR ANY CLAIM, DAMAGES OR OTHER LIABILITY, WHETHER IN AN
# ACTION OF CONTRACT, TORT OR OTHERWISE, ARISING FROM, OUT OF OR IN
# CONNECTION WITH THE SOFTWARE OR THE USE OR OTHER DEALINGS IN THE
# SOFTWARE.
import binascii
import os, sys, re, json
from collections import defaultdict
from datetime import datetime
from decimal import Decimal
import traceback
import urllib
import threading
import time
import json
import urllib.request, urllib.parse, urllib.error
import queue
<<<<<<< HEAD
import asyncio
=======
>>>>>>> 2edd36d3

from .i18n import _


def inv_dict(d):
    return {v: k for k, v in d.items()}


base_units = {'BTC':8, 'mBTC':5, 'uBTC':2}
fee_levels = [_('Within 25 blocks'), _('Within 10 blocks'), _('Within 5 blocks'), _('Within 2 blocks'), _('In the next block')]

def normalize_version(v):
    return [int(x) for x in re.sub(r'(\.0+)*$','', v).split(".")]

class NotEnoughFunds(Exception): pass

class InvalidPassword(Exception):
    def __str__(self):
        return _("Incorrect password")

# Throw this exception to unwind the stack like when an error occurs.
# However unlike other exceptions the user won't be informed.
class UserCancelled(Exception):
    '''An exception that is suppressed from the user'''
    pass

class MyEncoder(json.JSONEncoder):
    def default(self, obj):
        from .transaction import Transaction
        if isinstance(obj, Transaction):
            return obj.as_dict()
        return super(MyEncoder, self).default(obj)

class PrintError(object):
    '''A handy base class'''
    def diagnostic_name(self):
        return self.__class__.__name__

    def print_error(self, *msg):
        print_error("[%s]" % self.diagnostic_name(), *msg)

    def print_msg(self, *msg):
        print_msg("[%s]" % self.diagnostic_name(), *msg)

<<<<<<< HEAD
class ForeverCoroutineJob(PrintError):
    """A job that is run from a thread's main loop.  run() is
    called from that thread's context.
    """

    async def run(self):
        """Called once from the thread"""
        pass

=======
>>>>>>> 2edd36d3
class CoroutineJob(PrintError):
    """A job that is run periodically from a thread's main loop.  run() is
    called from that thread's context.
    """

    async def run(self):
        """Called periodically from the thread"""
        pass

class ThreadJob(PrintError):
    """A job that is run periodically from a thread's main loop.  run() is
    called from that thread's context.
    """

    def run(self):
        """Called periodically from the thread"""
        pass

class DebugMem(ThreadJob):
    '''A handy class for debugging GC memory leaks'''
    def __init__(self, classes, interval=30):
        self.next_time = 0
        self.classes = classes
        self.interval = interval

    def mem_stats(self):
        import gc
        self.print_error("Start memscan")
        gc.collect()
        objmap = defaultdict(list)
        for obj in gc.get_objects():
            for class_ in self.classes:
                if isinstance(obj, class_):
                    objmap[class_].append(obj)
        for class_, objs in objmap.items():
            self.print_error("%s: %d" % (class_.__name__, len(objs)))
        self.print_error("Finish memscan")

    def run(self):
        if time.time() > self.next_time:
            self.mem_stats()
            self.next_time = time.time() + self.interval

class DaemonThread(threading.Thread, PrintError):
    """ daemon thread that terminates cleanly """

    def __init__(self):
        threading.Thread.__init__(self)
        self.parent_thread = threading.currentThread()
        self.running = False
        self.running_lock = threading.Lock()
        self.job_lock = threading.Lock()
        self.jobs = []
        self.coroutines = []
<<<<<<< HEAD
        self.forever_coroutines_task = None
=======
>>>>>>> 2edd36d3

    def add_coroutines(self, jobs):
        for i in jobs: assert isinstance(i, CoroutineJob), i.__class__.__name__ + " does not inherit from CoroutineJob"
        self.coroutines.extend(jobs)

<<<<<<< HEAD
    def set_forever_coroutines(self, jobs):
        for i in jobs: assert isinstance(i, ForeverCoroutineJob), i.__class__.__name__ + " does not inherit from ForeverCoroutineJob"
        async def put():
            await self.forever_coroutines_queue.put(jobs)
        asyncio.run_coroutine_threadsafe(put(), self.loop)

    def run_forever_coroutines(self):
        self.forever_coroutines_queue = asyncio.Queue() # making queue here because __init__ is called from non-network thread
        self.loop = asyncio.get_event_loop()
        async def getFromQueueAndStart():
            jobs = await self.forever_coroutines_queue.get()
            print("GOT FOREVER JOBS")
            await asyncio.gather(*[i.run() for i in jobs])
            print("GATHER RETURNED, THIS SHOULD NOT HAPPEN")
        self.forever_coroutines_task = asyncio.ensure_future(getFromQueueAndStart())
        return self.forever_coroutines_task

    def kill_forever_coroutines(self):
        self.forever_coroutines_task.cancel()

=======
>>>>>>> 2edd36d3
    async def run_coroutines(self):
        for coroutine in self.coroutines:
            assert isinstance(coroutine, CoroutineJob)
            await coroutine.run()

    def remove_coroutines(self, jobs):
        for i in jobs: assert isinstance(i, CoroutineJob)
        for job in jobs:
            self.coroutines.remove(job)

    def add_jobs(self, jobs):
        with self.job_lock:
            self.jobs.extend(jobs)

    def run_jobs(self):
        # Don't let a throwing job disrupt the thread, future runs of
        # itself, or other jobs.  This is useful protection against
        # malformed or malicious server responses
        with self.job_lock:
            for job in self.jobs:
                assert isinstance(job, ThreadJob)
                try:
                    job.run()
                except Exception as e:
                    traceback.print_exc(file=sys.stderr)

    def remove_jobs(self, jobs):
        with self.job_lock:
            for job in jobs:
                self.jobs.remove(job)

    def start(self):
        with self.running_lock:
            self.running = True
        return threading.Thread.start(self)

    def is_running(self):
        with self.running_lock:
            return self.running and self.parent_thread.is_alive()

    def stop(self):
        with self.running_lock:
            self.running = False

    def on_stop(self):
        if 'ANDROID_DATA' in os.environ:
            import jnius
            jnius.detach()
            self.print_error("jnius detach")
        self.print_error("stopped")


# TODO: disable
is_verbose = True
def set_verbosity(b):
    global is_verbose
    is_verbose = b


def print_error(*args):
    if not is_verbose: return
    print_stderr(*args)

def print_stderr(*args):
    args = [str(item) for item in args]
    sys.stderr.write(" ".join(args) + "\n")
    sys.stderr.flush()

def print_msg(*args):
    # Stringify args
    args = [str(item) for item in args]
    sys.stdout.write(" ".join(args) + "\n")
    sys.stdout.flush()

def json_encode(obj):
    try:
        s = json.dumps(obj, sort_keys = True, indent = 4, cls=MyEncoder)
    except TypeError:
        s = repr(obj)
    return s

def json_decode(x):
    try:
        return json.loads(x, parse_float=Decimal)
    except:
        return x

# decorator that prints execution time
def profiler(func):
    def do_profile(func, args, kw_args):
        n = func.__name__
        t0 = time.time()
        o = func(*args, **kw_args)
        t = time.time() - t0
        print_error("[profiler]", n, "%.4f"%t)
        return o
    return lambda *args, **kw_args: do_profile(func, args, kw_args)


def android_ext_dir():
    import jnius
    env = jnius.autoclass('android.os.Environment')
    return env.getExternalStorageDirectory().getPath()

def android_data_dir():
    import jnius
    PythonActivity = jnius.autoclass('org.kivy.android.PythonActivity')
    return PythonActivity.mActivity.getFilesDir().getPath() + '/data'

def android_headers_dir():
    d = android_ext_dir() + '/org.electrum.electrum'
    if not os.path.exists(d):
        os.mkdir(d)
    return d

def android_check_data_dir():
    """ if needed, move old directory to sandbox """
    ext_dir = android_ext_dir()
    data_dir = android_data_dir()
    old_electrum_dir = ext_dir + '/electrum'
    if not os.path.exists(data_dir) and os.path.exists(old_electrum_dir):
        import shutil
        new_headers_path = android_headers_dir() + '/blockchain_headers'
        old_headers_path = old_electrum_dir + '/blockchain_headers'
        if not os.path.exists(new_headers_path) and os.path.exists(old_headers_path):
            print_error("Moving headers file to", new_headers_path)
            shutil.move(old_headers_path, new_headers_path)
        print_error("Moving data to", data_dir)
        shutil.move(old_electrum_dir, data_dir)
    return data_dir

def get_headers_dir(config):
    return android_headers_dir() if 'ANDROID_DATA' in os.environ else config.path


def assert_bytes(*args):
    """
    porting helper, assert args type
    """
    try:
        for x in args:
            assert isinstance(x, (bytes, bytearray))
    except:
        print('assert bytes failed', list(map(type, args)))
        raise


def assert_str(*args):
    """
    porting helper, assert args type
    """
    for x in args:
        assert isinstance(x, str)



def to_string(x, enc):
    if isinstance(x, (bytes, bytearray)):
        return x.decode(enc)
    if isinstance(x, str):
        return x
    else:
        raise TypeError("Not a string or bytes like object")

def to_bytes(something, encoding='utf8'):
    """
    cast string to bytes() like object, but for python2 support it's bytearray copy
    """
    if isinstance(something, bytes):
        return something
    if isinstance(something, str):
        return something.encode(encoding)
    elif isinstance(something, bytearray):
        return bytes(something)
    else:
        raise TypeError("Not a string or bytes like object")


bfh = bytes.fromhex
hfu = binascii.hexlify


def bh2u(x):
    """
    str with hex representation of a bytes-like object

    >>> x = bytes((1, 2, 10))
    >>> bh2u(x)
    '01020A'

    :param x: bytes
    :rtype: str
    """
    return hfu(x).decode('ascii')


def user_dir():
    if 'ANDROID_DATA' in os.environ:
        return android_check_data_dir()
    elif os.name == 'posix':
        return os.path.join(os.environ["HOME"], ".electrum")
    elif "APPDATA" in os.environ:
        return os.path.join(os.environ["APPDATA"], "Electrum")
    elif "LOCALAPPDATA" in os.environ:
        return os.path.join(os.environ["LOCALAPPDATA"], "Electrum")
    else:
        #raise Exception("No home directory found in environment variables.")
        return


def format_satoshis_plain(x, decimal_point = 8):
    """Display a satoshi amount scaled.  Always uses a '.' as a decimal
    point and has no thousands separator"""
    scale_factor = pow(10, decimal_point)
    return "{:.8f}".format(Decimal(x) / scale_factor).rstrip('0').rstrip('.')


def format_satoshis(x, is_diff=False, num_zeros = 0, decimal_point = 8, whitespaces=False):
    from locale import localeconv
    if x is None:
        return 'unknown'
    x = int(x)  # Some callers pass Decimal
    scale_factor = pow (10, decimal_point)
    integer_part = "{:n}".format(int(abs(x) / scale_factor))
    if x < 0:
        integer_part = '-' + integer_part
    elif is_diff:
        integer_part = '+' + integer_part
    dp = localeconv()['decimal_point']
    fract_part = ("{:0" + str(decimal_point) + "}").format(abs(x) % scale_factor)
    fract_part = fract_part.rstrip('0')
    if len(fract_part) < num_zeros:
        fract_part += "0" * (num_zeros - len(fract_part))
    result = integer_part + dp + fract_part
    if whitespaces:
        result += " " * (decimal_point - len(fract_part))
        result = " " * (15 - len(result)) + result
    return result

def timestamp_to_datetime(timestamp):
    try:
        return datetime.fromtimestamp(timestamp)
    except:
        return None

def format_time(timestamp):
    date = timestamp_to_datetime(timestamp)
    return date.isoformat(' ')[:-3] if date else _("Unknown")


# Takes a timestamp and returns a string with the approximation of the age
def age(from_date, since_date = None, target_tz=None, include_seconds=False):
    if from_date is None:
        return "Unknown"

    from_date = datetime.fromtimestamp(from_date)
    if since_date is None:
        since_date = datetime.now(target_tz)

    td = time_difference(from_date - since_date, include_seconds)
    return td + " ago" if from_date < since_date else "in " + td


def time_difference(distance_in_time, include_seconds):
    #distance_in_time = since_date - from_date
    distance_in_seconds = int(round(abs(distance_in_time.days * 86400 + distance_in_time.seconds)))
    distance_in_minutes = int(round(distance_in_seconds/60))

    if distance_in_minutes <= 1:
        if include_seconds:
            for remainder in [5, 10, 20]:
                if distance_in_seconds < remainder:
                    return "less than %s seconds" % remainder
            if distance_in_seconds < 40:
                return "half a minute"
            elif distance_in_seconds < 60:
                return "less than a minute"
            else:
                return "1 minute"
        else:
            if distance_in_minutes == 0:
                return "less than a minute"
            else:
                return "1 minute"
    elif distance_in_minutes < 45:
        return "%s minutes" % distance_in_minutes
    elif distance_in_minutes < 90:
        return "about 1 hour"
    elif distance_in_minutes < 1440:
        return "about %d hours" % (round(distance_in_minutes / 60.0))
    elif distance_in_minutes < 2880:
        return "1 day"
    elif distance_in_minutes < 43220:
        return "%d days" % (round(distance_in_minutes / 1440))
    elif distance_in_minutes < 86400:
        return "about 1 month"
    elif distance_in_minutes < 525600:
        return "%d months" % (round(distance_in_minutes / 43200))
    elif distance_in_minutes < 1051200:
        return "about 1 year"
    else:
        return "over %d years" % (round(distance_in_minutes / 525600))

mainnet_block_explorers = {
    'Biteasy.com': ('https://www.biteasy.com/blockchain',
                        {'tx': 'transactions', 'addr': 'addresses'}),
    'Bitflyer.jp': ('https://chainflyer.bitflyer.jp',
                        {'tx': 'Transaction', 'addr': 'Address'}),
    'Blockchain.info': ('https://blockchain.info',
                        {'tx': 'tx', 'addr': 'address'}),
    'blockchainbdgpzk.onion': ('https://blockchainbdgpzk.onion',
                        {'tx': 'tx', 'addr': 'address'}),
    'Blockr.io': ('https://btc.blockr.io',
                        {'tx': 'tx/info', 'addr': 'address/info'}),
    'Blocktrail.com': ('https://www.blocktrail.com/BTC',
                        {'tx': 'tx', 'addr': 'address'}),
    'BTC.com': ('https://chain.btc.com',
                        {'tx': 'tx', 'addr': 'address'}),
    'Chain.so': ('https://www.chain.so',
                        {'tx': 'tx/BTC', 'addr': 'address/BTC'}),
    'Insight.is': ('https://insight.bitpay.com',
                        {'tx': 'tx', 'addr': 'address'}),
    'TradeBlock.com': ('https://tradeblock.com/blockchain',
                        {'tx': 'tx', 'addr': 'address'}),
    'BlockCypher.com': ('https://live.blockcypher.com/btc',
                        {'tx': 'tx', 'addr': 'address'}),
    'Blockchair.com': ('https://blockchair.com/bitcoin',
                        {'tx': 'transaction', 'addr': 'address'}),
    'system default': ('blockchain:',
                        {'tx': 'tx', 'addr': 'address'}),
}

testnet_block_explorers = {
    'Blocktrail.com': ('https://www.blocktrail.com/tBTC',
                       {'tx': 'tx', 'addr': 'address'}),
    'system default': ('blockchain:',
                       {'tx': 'tx', 'addr': 'address'}),
}

def block_explorer_info():
    from . import bitcoin
    return testnet_block_explorers if bitcoin.NetworkConstants.TESTNET else mainnet_block_explorers

def block_explorer(config):
    return config.get('block_explorer', 'Blocktrail.com')

def block_explorer_tuple(config):
    return block_explorer_info().get(block_explorer(config))

def block_explorer_URL(config, kind, item):
    be_tuple = block_explorer_tuple(config)
    if not be_tuple:
        return
    kind_str = be_tuple[1].get(kind)
    if not kind_str:
        return
    url_parts = [be_tuple[0], kind_str, item]
    return "/".join(url_parts)

# URL decode
#_ud = re.compile('%([0-9a-hA-H]{2})', re.MULTILINE)
#urldecode = lambda x: _ud.sub(lambda m: chr(int(m.group(1), 16)), x)

def parse_URI(uri, on_pr=None):
    from . import bitcoin
    from .bitcoin import COIN

    if ':' not in uri:
        if not bitcoin.is_address(uri):
            raise BaseException("Not a bitcoin address")
        return {'address': uri}

    u = urllib.parse.urlparse(uri)
    if u.scheme != 'bitcoin':
        raise BaseException("Not a bitcoin URI")
    address = u.path

    # python for android fails to parse query
    if address.find('?') > 0:
        address, query = u.path.split('?')
        pq = urllib.parse.parse_qs(query)
    else:
        pq = urllib.parse.parse_qs(u.query)

    for k, v in pq.items():
        if len(v)!=1:
            raise Exception('Duplicate Key', k)

    out = {k: v[0] for k, v in pq.items()}
    if address:
        if not bitcoin.is_address(address):
            raise BaseException("Invalid bitcoin address:" + address)
        out['address'] = address
    if 'amount' in out:
        am = out['amount']
        m = re.match('([0-9\.]+)X([0-9])', am)
        if m:
            k = int(m.group(2)) - 8
            amount = Decimal(m.group(1)) * pow(  Decimal(10) , k)
        else:
            amount = Decimal(am) * COIN
        out['amount'] = int(amount)
    if 'message' in out:
        out['message'] = out['message']
        out['memo'] = out['message']
    if 'time' in out:
        out['time'] = int(out['time'])
    if 'exp' in out:
        out['exp'] = int(out['exp'])
    if 'sig' in out:
        out['sig'] = bh2u(bitcoin.base_decode(out['sig'], None, base=58))

    r = out.get('r')
    sig = out.get('sig')
    name = out.get('name')
    if on_pr and (r or (name and sig)):
        def get_payment_request_thread():
            from . import paymentrequest as pr
            if name and sig:
                s = pr.serialize_request(out).SerializeToString()
                request = pr.PaymentRequest(s)
            else:
                request = pr.get_payment_request(r)
            if on_pr:
                on_pr(request)
        t = threading.Thread(target=get_payment_request_thread)
        t.setDaemon(True)
        t.start()

    return out


def create_URI(addr, amount, message):
    from . import bitcoin
    if not bitcoin.is_address(addr):
        return ""
    query = []
    if amount:
        query.append('amount=%s'%format_satoshis_plain(amount))
    if message:
        query.append('message=%s'%urllib.parse.quote(message))
    p = urllib.parse.ParseResult(scheme='bitcoin', netloc='', path=addr, params='', query='&'.join(query), fragment='')
    return urllib.parse.urlunparse(p)


# Python bug (http://bugs.python.org/issue1927) causes raw_input
# to be redirected improperly between stdin/stderr on Unix systems
#TODO: py3
def raw_input(prompt=None):
    if prompt:
        sys.stdout.write(prompt)
    return builtin_raw_input()

import builtins
builtin_raw_input = builtins.input
builtins.input = raw_input


def parse_json(message):
    # TODO: check \r\n pattern
    n = message.find(b'\n')
    if n==-1:
        return None, message
    try:
        j = json.loads(message[0:n].decode('utf8'))
    except:
        j = None
    return j, message[n+1:]


class timeout(Exception):
    pass




def check_www_dir(rdir):
    import urllib, shutil, os
    if not os.path.exists(rdir):
        os.mkdir(rdir)
    index = os.path.join(rdir, 'index.html')
    if not os.path.exists(index):
        print_error("copying index.html")
        src = os.path.join(os.path.dirname(__file__), 'www', 'index.html')
        shutil.copy(src, index)
    files = [
        "https://code.jquery.com/jquery-1.9.1.min.js",
        "https://raw.githubusercontent.com/davidshimjs/qrcodejs/master/qrcode.js",
        "https://code.jquery.com/ui/1.10.3/jquery-ui.js",
        "https://code.jquery.com/ui/1.10.3/themes/smoothness/jquery-ui.css"
    ]
    for URL in files:
        path = urllib.parse.urlsplit(URL).path
        filename = os.path.basename(path)
        path = os.path.join(rdir, filename)
        if not os.path.exists(path):
            print_error("downloading ", URL)
            urllib.request.urlretrieve(URL, path)<|MERGE_RESOLUTION|>--- conflicted
+++ resolved
@@ -32,10 +32,6 @@
 import json
 import urllib.request, urllib.parse, urllib.error
 import queue
-<<<<<<< HEAD
-import asyncio
-=======
->>>>>>> 2edd36d3
 
 from .i18n import _
 
@@ -80,18 +76,6 @@
     def print_msg(self, *msg):
         print_msg("[%s]" % self.diagnostic_name(), *msg)
 
-<<<<<<< HEAD
-class ForeverCoroutineJob(PrintError):
-    """A job that is run from a thread's main loop.  run() is
-    called from that thread's context.
-    """
-
-    async def run(self):
-        """Called once from the thread"""
-        pass
-
-=======
->>>>>>> 2edd36d3
 class CoroutineJob(PrintError):
     """A job that is run periodically from a thread's main loop.  run() is
     called from that thread's context.
@@ -146,38 +130,11 @@
         self.job_lock = threading.Lock()
         self.jobs = []
         self.coroutines = []
-<<<<<<< HEAD
-        self.forever_coroutines_task = None
-=======
->>>>>>> 2edd36d3
 
     def add_coroutines(self, jobs):
         for i in jobs: assert isinstance(i, CoroutineJob), i.__class__.__name__ + " does not inherit from CoroutineJob"
         self.coroutines.extend(jobs)
 
-<<<<<<< HEAD
-    def set_forever_coroutines(self, jobs):
-        for i in jobs: assert isinstance(i, ForeverCoroutineJob), i.__class__.__name__ + " does not inherit from ForeverCoroutineJob"
-        async def put():
-            await self.forever_coroutines_queue.put(jobs)
-        asyncio.run_coroutine_threadsafe(put(), self.loop)
-
-    def run_forever_coroutines(self):
-        self.forever_coroutines_queue = asyncio.Queue() # making queue here because __init__ is called from non-network thread
-        self.loop = asyncio.get_event_loop()
-        async def getFromQueueAndStart():
-            jobs = await self.forever_coroutines_queue.get()
-            print("GOT FOREVER JOBS")
-            await asyncio.gather(*[i.run() for i in jobs])
-            print("GATHER RETURNED, THIS SHOULD NOT HAPPEN")
-        self.forever_coroutines_task = asyncio.ensure_future(getFromQueueAndStart())
-        return self.forever_coroutines_task
-
-    def kill_forever_coroutines(self):
-        self.forever_coroutines_task.cancel()
-
-=======
->>>>>>> 2edd36d3
     async def run_coroutines(self):
         for coroutine in self.coroutines:
             assert isinstance(coroutine, CoroutineJob)
