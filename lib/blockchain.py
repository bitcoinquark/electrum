--- conflicted
+++ resolved
@@ -241,8 +241,7 @@
         if bits != header.get('bits'):
             raise Exception("bits mismatch: %s vs %s" % (bits, header.get('bits')))
         if int('0x' + _hash, 16) > target:
-<<<<<<< HEAD
-            raise BaseException("insufficient proof of work: %s vs target %s" % (int('0x' + _hash, 16), target))
+            raise Exception("insufficient proof of work: %s vs target %s" % (int('0x' + _hash, 16), target))
         if is_bitcoin_quark(block_height):
             header_bytes = bytes.fromhex(serialize_header(header, block_height))
             nonce = uint256_from_bytes(bfh(header.get('nonce'))[::-1])
@@ -269,17 +268,6 @@
             if needs_retarget(height) or target == 0:
                 target = self.get_target(height, headers)
                 
-=======
-            raise Exception("insufficient proof of work: %s vs target %s" % (int('0x' + _hash, 16), target))
-
-    def verify_chunk(self, index, data):
-        num = len(data) // 80
-        prev_hash = self.get_hash(index * 2016 - 1)
-        target = self.get_target(index-1)
-        for i in range(num):
-            raw_header = data[i*80:(i+1) * 80]
-            header = deserialize_header(raw_header, index*2016 + i)
->>>>>>> 35b3294a
             self.verify_header(header, prev_hash, target)
 
             #print ("after verify_header")
@@ -592,7 +580,6 @@
         return sorted(times)[len(times) // 2]    
 
     def bits_to_target(self, bits):
-<<<<<<< HEAD
         size = bits >> 24
         word = bits & 0x007fffff
 
@@ -604,15 +591,6 @@
             ret <<= 8 * (size - 3)
 
         return ret
-=======
-        bitsN = (bits >> 24) & 0xff
-        if not (bitsN >= 0x03 and bitsN <= 0x1d):
-            raise Exception("First part of bits should be in [0x03, 0x1d]")
-        bitsBase = bits & 0xffffff
-        if not (bitsBase >= 0x8000 and bitsBase <= 0x7fffff):
-            raise Exception("Second part of bits should be in [0x8000, 0x7fffff]")
-        return bitsBase << (8 * (bitsN-3))
->>>>>>> 35b3294a
 
     def target_to_bits(self, target):
         assert target >= 0
