# Electrum - lightweight Bitcoin client
# Copyright (C) 2012 thomasv@ecdsa.org
#
# Permission is hereby granted, free of charge, to any person
# obtaining a copy of this software and associated documentation files
# (the "Software"), to deal in the Software without restriction,
# including without limitation the rights to use, copy, modify, merge,
# publish, distribute, sublicense, and/or sell copies of the Software,
# and to permit persons to whom the Software is furnished to do so,
# subject to the following conditions:
#
# The above copyright notice and this permission notice shall be
# included in all copies or substantial portions of the Software.
#
# THE SOFTWARE IS PROVIDED "AS IS", WITHOUT WARRANTY OF ANY KIND,
# EXPRESS OR IMPLIED, INCLUDING BUT NOT LIMITED TO THE WARRANTIES OF
# MERCHANTABILITY, FITNESS FOR A PARTICULAR PURPOSE AND
# NONINFRINGEMENT. IN NO EVENT SHALL THE AUTHORS OR COPYRIGHT HOLDERS
# BE LIABLE FOR ANY CLAIM, DAMAGES OR OTHER LIABILITY, WHETHER IN AN
# ACTION OF CONTRACT, TORT OR OTHERWISE, ARISING FROM, OUT OF OR IN
# CONNECTION WITH THE SOFTWARE OR THE USE OR OTHER DEALINGS IN THE
# SOFTWARE.
import os
import threading

from . import util
from . import bitcoin
from .bitcoin import *

MAX_TARGET = 0x00000000FFFF0000000000000000000000000000000000000000000000000000

def serialize_header(res):
    s = int_to_hex(res.get('version'), 4) \
        + rev_hex(res.get('prev_block_hash')) \
        + rev_hex(res.get('merkle_root')) \
        + int_to_hex(int(res.get('timestamp')), 4) \
        + int_to_hex(int(res.get('bits')), 4) \
        + int_to_hex(int(res.get('nonce')), 4)
    return s

def deserialize_header(s, height):
    assert len(s) > 0
    hex_to_int = lambda s: int('0x' + bh2u(s[::-1]), 16)
    h = {}
    h['version'] = hex_to_int(s[0:4])
    h['prev_block_hash'] = hash_encode(s[4:36])
    h['merkle_root'] = hash_encode(s[36:68])
    h['timestamp'] = hex_to_int(s[68:72])
    h['bits'] = hex_to_int(s[72:76])
    h['nonce'] = hex_to_int(s[76:80])
    h['block_height'] = height
    return h

def hash_header(header):
    if header is None:
        return '0' * 64
    if header.get('prev_block_hash') is None:
        header['prev_block_hash'] = '00'*32
    return hash_encode(Hash(bfh(serialize_header(header))))


blockchains = {}

def read_blockchains(config):
    blockchains[0] = Blockchain(config, 0, None)
    fdir = os.path.join(util.get_headers_dir(config), 'forks')
    if not os.path.exists(fdir):
        os.mkdir(fdir)
    l = filter(lambda x: x.startswith('fork_'), os.listdir(fdir))
    l = sorted(l, key = lambda x: int(x.split('_')[1]))
    for filename in l:
        checkpoint = int(filename.split('_')[2])
        parent_id = int(filename.split('_')[1])
        b = Blockchain(config, checkpoint, parent_id)
        blockchains[b.checkpoint] = b
    return blockchains

def check_header(header):
    if type(header) is not dict:
        return False
    for b in blockchains.values():
        if b.check_header(header):
            return b
    return False

def can_connect(header):
    for b in blockchains.values():
        if b.can_connect(header):
            return b
    return False


class Blockchain(util.PrintError):
    """
    Manages blockchain headers and their verification
    """

    def __init__(self, config, checkpoint, parent_id):
        self.config = config
        self.catch_up = None # interface catching up
        self.checkpoint = checkpoint
        self.parent_id = parent_id
        self.lock = threading.Lock()
        with self.lock:
            self.update_size()

    def parent(self):
        return blockchains[self.parent_id]

    def get_max_child(self):
        children = list(filter(lambda y: y.parent_id==self.checkpoint, blockchains.values()))
        return max([x.checkpoint for x in children]) if children else None

    def get_checkpoint(self):
        mc = self.get_max_child()
        return mc if mc is not None else self.checkpoint

    def get_branch_size(self):
        return self.height() - self.get_checkpoint() + 1

    def get_name(self):
        return self.get_hash(self.get_checkpoint()).lstrip('00')[0:10]

    def check_header(self, header):
        header_hash = hash_header(header)
        height = header.get('block_height')
        return header_hash == self.get_hash(height)

    def fork(parent, header):
        checkpoint = header.get('block_height')
        self = Blockchain(parent.config, checkpoint, parent.checkpoint)
        open(self.path(), 'w+').close()
        self.save_header(header)
        return self

    def height(self):
        return self.checkpoint + self.size() - 1

    def size(self):
        with self.lock:
            return self._size

    def update_size(self):
        p = self.path()
        self._size = os.path.getsize(p)//80 if os.path.exists(p) else 0

    def verify_header(self, header, prev_header, bits, target):
        prev_hash = hash_header(prev_header)
        _hash = hash_header(header)
        if prev_hash != header.get('prev_block_hash'):
            raise BaseException("prev hash mismatch: %s vs %s" % (prev_hash, header.get('prev_block_hash')))
        if bitcoin.NetworkConstants.TESTNET:
            return
        if bits != header.get('bits'):
            raise BaseException("bits mismatch: %s vs %s" % (bits, header.get('bits')))
        if int('0x' + _hash, 16) > target:
            raise BaseException("insufficient proof of work: %s vs target %s" % (int('0x' + _hash, 16), target))

    def verify_chunk(self, index, data):
        num = len(data) // 80
        prev_header = None
        if index != 0:
            prev_header = self.read_header(index * 2016 - 1)
        bits, target = self.get_target(index)
        for i in range(num):
            raw_header = data[i*80:(i+1) * 80]
            header = deserialize_header(raw_header, index*2016 + i)
            self.verify_header(header, prev_header, bits, target)
            prev_header = header

    def path(self):
        d = util.get_headers_dir(self.config)
        filename = 'blockchain_headers' if self.parent_id is None else os.path.join('forks', 'fork_%d_%d'%(self.parent_id, self.checkpoint))
        return os.path.join(d, filename)

    def save_chunk(self, index, chunk):
        filename = self.path()
        d = (index * 2016 - self.checkpoint) * 80
        if d < 0:
            chunk = chunk[-d:]
            d = 0
        self.write(chunk, d)
        self.swap_with_parent()

    def swap_with_parent(self):
        if self.parent_id is None:
            return
        parent_branch_size = self.parent().height() - self.checkpoint + 1
        if parent_branch_size >= self.size():
            return
        self.print_error("swap", self.checkpoint, self.parent_id)
        parent_id = self.parent_id
        checkpoint = self.checkpoint
        parent = self.parent()
        with open(self.path(), 'rb') as f:
            my_data = f.read()
        with open(parent.path(), 'rb') as f:
            f.seek((checkpoint - parent.checkpoint)*80)
            parent_data = f.read(parent_branch_size*80)
        self.write(parent_data, 0)
        parent.write(my_data, (checkpoint - parent.checkpoint)*80)
        # store file path
        for b in blockchains.values():
            b.old_path = b.path()
        # swap parameters
        self.parent_id = parent.parent_id; parent.parent_id = parent_id
        self.checkpoint = parent.checkpoint; parent.checkpoint = checkpoint
        self._size = parent._size; parent._size = parent_branch_size
        # move files
        for b in blockchains.values():
            if b in [self, parent]: continue
            if b.old_path != b.path():
                self.print_error("renaming", b.old_path, b.path())
                os.rename(b.old_path, b.path())
        # update pointers
        blockchains[self.checkpoint] = self
        blockchains[parent.checkpoint] = parent

    def write(self, data, offset):
        filename = self.path()
        with self.lock:
            with open(filename, 'rb+') as f:
                if offset != self._size*80:
                    f.seek(offset)
                    f.truncate()
                f.seek(offset)
                f.write(data)
                f.flush()
                os.fsync(f.fileno())
            self.update_size()

    def save_header(self, header):
        delta = header.get('block_height') - self.checkpoint
        data = bfh(serialize_header(header))
        assert delta == self.size()
        assert len(data) == 80
        self.write(data, delta*80)
        self.swap_with_parent()

    def read_header(self, height):
        assert self.parent_id != self.checkpoint
        if height < 0:
            return
        if height < self.checkpoint:
            return self.parent().read_header(height)
        if height > self.height():
            return
        delta = height - self.checkpoint
        name = self.path()
        if os.path.exists(name):
<<<<<<< HEAD
            f = open(name, 'rb')
            f.seek(delta * 80)
            h = f.read(80)
            f.close()
        assert len(h) > 0, h
=======
            with open(name, 'rb') as f:
                f.seek(delta * 80)
                h = f.read(80)
>>>>>>> 2951ed5e
        return deserialize_header(h, height)

    def get_hash(self, height):
        return hash_header(self.read_header(height))

    def BIP9(self, height, flag):
        v = self.read_header(height)['version']
        return ((v & 0xE0000000) == 0x20000000) and ((v & flag) == flag)

    def segwit_support(self, N=144):
        h = self.local_height
        return sum([self.BIP9(h-i, 2) for i in range(N)])*10000/N/100.

    def get_target(self, index):
        if bitcoin.NetworkConstants.TESTNET:
            return 0, 0
        if index == 0:
            return 0x1d00ffff, MAX_TARGET
        first = self.read_header((index-1) * 2016)
        last = self.read_header(index*2016 - 1)
        # bits to target
        bits = last.get('bits')
        bitsN = (bits >> 24) & 0xff
        if not (bitsN >= 0x03 and bitsN <= 0x1d):
            raise BaseException("First part of bits should be in [0x03, 0x1d]")
        bitsBase = bits & 0xffffff
        if not (bitsBase >= 0x8000 and bitsBase <= 0x7fffff):
            raise BaseException("Second part of bits should be in [0x8000, 0x7fffff]")
        target = bitsBase << (8 * (bitsN-3))
        # new target
        nActualTimespan = last.get('timestamp') - first.get('timestamp')
        nTargetTimespan = 14 * 24 * 60 * 60
        nActualTimespan = max(nActualTimespan, nTargetTimespan // 4)
        nActualTimespan = min(nActualTimespan, nTargetTimespan * 4)
        new_target = min(MAX_TARGET, (target * nActualTimespan) // nTargetTimespan)
        # convert new target to bits
        c = ("%064x" % new_target)[2:]
        while c[:2] == '00' and len(c) > 6:
            c = c[2:]
        bitsN, bitsBase = len(c) // 2, int('0x' + c[:6], 16)
        if bitsBase >= 0x800000:
            bitsN += 1
            bitsBase >>= 8
        new_bits = bitsN << 24 | bitsBase
        return new_bits, bitsBase << (8 * (bitsN - 3))

    def can_connect(self, header, check_height=True):
        height = header['block_height']
        if check_height and self.height() != height - 1:
            return False
        if height == 0:
            return hash_header(header) == bitcoin.NetworkConstants.GENESIS
        previous_header = self.read_header(height -1)
        if not previous_header:
            return False
        prev_hash = hash_header(previous_header)
        if prev_hash != header.get('prev_block_hash'):
            return False
        bits, target = self.get_target(height // 2016)
        try:
            self.verify_header(header, previous_header, bits, target)
        except:
            return False
        return True

    def connect_chunk(self, idx, hexdata):
        try:
            data = bfh(hexdata)
            self.verify_chunk(idx, data)
            #self.print_error("validated chunk %d" % idx)
            self.save_chunk(idx, data)
            return True
        except BaseException as e:
            self.print_error('verify_chunk failed', str(e))
            return False<|MERGE_RESOLUTION|>--- conflicted
+++ resolved
@@ -248,17 +248,9 @@
         delta = height - self.checkpoint
         name = self.path()
         if os.path.exists(name):
-<<<<<<< HEAD
-            f = open(name, 'rb')
-            f.seek(delta * 80)
-            h = f.read(80)
-            f.close()
-        assert len(h) > 0, h
-=======
             with open(name, 'rb') as f:
                 f.seek(delta * 80)
                 h = f.read(80)
->>>>>>> 2951ed5e
         return deserialize_header(h, height)
 
     def get_hash(self, height):
