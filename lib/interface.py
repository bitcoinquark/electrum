#!/usr/bin/env python
#
# Electrum - lightweight Bitcoin client
# Copyright (C) 2011 thomasv@gitorious
#
# Permission is hereby granted, free of charge, to any person
# obtaining a copy of this software and associated documentation files
# (the "Software"), to deal in the Software without restriction,
# including without limitation the rights to use, copy, modify, merge,
# publish, distribute, sublicense, and/or sell copies of the Software,
# and to permit persons to whom the Software is furnished to do so,
# subject to the following conditions:
#
# The above copyright notice and this permission notice shall be
# included in all copies or substantial portions of the Software.
#
# THE SOFTWARE IS PROVIDED "AS IS", WITHOUT WARRANTY OF ANY KIND,
# EXPRESS OR IMPLIED, INCLUDING BUT NOT LIMITED TO THE WARRANTIES OF
# MERCHANTABILITY, FITNESS FOR A PARTICULAR PURPOSE AND
# NONINFRINGEMENT. IN NO EVENT SHALL THE AUTHORS OR COPYRIGHT HOLDERS
# BE LIABLE FOR ANY CLAIM, DAMAGES OR OTHER LIABILITY, WHETHER IN AN
# ACTION OF CONTRACT, TORT OR OTHERWISE, ARISING FROM, OUT OF OR IN
# CONNECTION WITH THE SOFTWARE OR THE USE OR OTHER DEALINGS IN THE
# SOFTWARE.
import aiosocks
import os
import stat
import re
import ssl
import sys
import threading
import time
import traceback
import asyncio
import json
import asyncio.streams
from asyncio.sslproto import SSLProtocol
<<<<<<< HEAD
=======
import io
>>>>>>> 2edd36d3

import requests

from aiosocks.errors import SocksError
from concurrent.futures import TimeoutError
<<<<<<< HEAD

from .util import print_error
from .ssl_in_socks import sslInSocksReaderWriter
=======
>>>>>>> 2edd36d3

ca_path = requests.certs.where()

from .util import print_error
from .ssl_in_socks import sslInSocksReaderWriter
from . import util
from . import x509
from . import pem

def get_ssl_context(cert_reqs, ca_certs):
    context = ssl.create_default_context(purpose=ssl.Purpose.SERVER_AUTH, cafile=ca_certs)
    context.check_hostname = False
    context.verify_mode = cert_reqs
    context.options |= ssl.OP_NO_SSLv2
    context.options |= ssl.OP_NO_SSLv3
    context.options |= ssl.OP_NO_TLSv1
    return context

class Interface(util.PrintError):
    """The Interface class handles a socket connected to a single remote
    electrum server.  It's exposed API is:
<<<<<<< HEAD

    - Member functions close(), fileno(), get_response(), has_timed_out(),
      ping_required(), queue_request(), send_request()
    - Member variable server.
    """

    def __init__(self, server, config_path, proxy_config):
        self.addr = self.auth = None
        if proxy_config is not None:
            if proxy_config["mode"] == "socks5":
                self.addr = aiosocks.Socks5Addr(proxy_config["host"], proxy_config["port"])
                self.auth = aiosocks.Socks5Auth(proxy_config["user"], proxy_config["password"]) if proxy_config["user"] != "" else None
            elif proxy_config["mode"] == "socks4":
                self.addr = aiosocks.Socks4Addr(proxy_config["host"], proxy_config["port"])
                self.auth = aiosocks.Socks4Auth(proxy_config["password"]) if proxy_config["password"] != "" else None
            else:
                raise Exception("proxy mode not supported")

        self.server = server
        self.config_path = config_path
        host, port, protocol = self.server.split(':')
        self.host = host
        self.port = int(port)
        self.use_ssl = (protocol=='s')
        self.reader = self.writer = None
        self.lock = asyncio.Lock()
        # Dump network messages.  Set at runtime from the console.
        self.debug = False
        self.unsent_requests = asyncio.PriorityQueue()
        self.unanswered_requests = {}
        self.last_ping = 0
        self.closed_remotely = False
=======

    - Member functions close(), fileno(), get_response(), has_timed_out(),
      ping_required(), queue_request(), send_request()
    - Member variable server.
    """

    def __init__(self, server, config_path, proxy_config, is_running):
        self.is_running = is_running
        self.addr = self.auth = None
        if proxy_config is not None:
            if proxy_config["mode"] == "socks5":
                self.addr = aiosocks.Socks5Addr(proxy_config["host"], proxy_config["port"])
                self.auth = aiosocks.Socks5Auth(proxy_config["user"], proxy_config["password"]) if proxy_config["user"] != "" else None
            elif proxy_config["mode"] == "socks4":
                self.addr = aiosocks.Socks4Addr(proxy_config["host"], proxy_config["port"])
                self.auth = aiosocks.Socks4Auth(proxy_config["password"]) if proxy_config["password"] != "" else None
            else:
                raise Exception("proxy mode not supported")

        self.server = server
        self.config_path = config_path
        host, port, protocol = self.server.split(':')
        self.host = host
        self.port = int(port)
        self.use_ssl = (protocol=='s')
        self.reader = self.writer = None
        self.lock = asyncio.Lock()
        # Dump network messages.  Set at runtime from the console.
        self.debug = False
        self.unsent_requests = asyncio.PriorityQueue()
        self.unanswered_requests = {}
        self.last_ping = 0
        self.closed_remotely = False
        self.buf = bytes()

    def conn_coro(self, context):
        return asyncio.open_connection(self.host, self.port, ssl=context)

    async def _save_certificate(self, cert_path, require_ca):
        dercert = None
        if require_ca:
            context = get_ssl_context(cert_reqs=ssl.CERT_REQUIRED, ca_certs=ca_path)
        else:
            context = get_ssl_context(cert_reqs=ssl.CERT_NONE, ca_certs=None)
        try:
            if self.addr is not None:
                proto_factory = lambda: SSLProtocol(asyncio.get_event_loop(), asyncio.Protocol(), context, None)
                socks_create_coro = aiosocks.create_connection(proto_factory, \
                                    proxy=self.addr, \
                                    proxy_auth=self.auth, \
                                    dst=(self.host, self.port))
                transport, protocol = await asyncio.wait_for(socks_create_coro, 5)
                async def job(fut):
                    try:
                        if protocol._sslpipe is not None:
                            fut.set_result(protocol._sslpipe.ssl_object.getpeercert(True))
                    except BaseException as e:
                        fut.set_exception(e)
                while self.is_running():
                    fut = asyncio.Future()
                    asyncio.ensure_future(job(fut))
                    try:
                        await fut
                    except:
                        pass
                    try:
                        fut.exception()
                        dercert = fut.result()
                    except ValueError:
                        await asyncio.sleep(1)
                        continue
                    except:
                        if self.is_running(): traceback.print_exc()
                        continue
                    break
                if not self.is_running(): return
                transport.close()
            else:
                reader, writer = await asyncio.wait_for(self.conn_coro(context), 3)
                dercert = writer.get_extra_info('ssl_object').getpeercert(True)
                writer.close()
        except OSError as e: # not ConnectionError because we need socket.gaierror too
            if self.is_running():
                print(self.server, "Exception in _save_certificate", type(e))
            return
        except TimeoutError:
            return
        assert dercert
        if not require_ca:
            cert = ssl.DER_cert_to_PEM_cert(dercert)
        else:
            # Don't pin a CA signed certificate
            cert = ""
        temporary_path = cert_path + '.temp'
        with open(temporary_path, "w") as f:
            f.write(cert)
        return temporary_path

    async def _get_read_write(self):
        async with self.lock:
            if self.reader is not None and self.writer is not None:
                return self.reader, self.writer, True
            if self.use_ssl:
                cert_path = os.path.join(self.config_path, 'certs', self.host)
                if not os.path.exists(cert_path):
                    temporary_path = await self._save_certificate(cert_path, False)
                    if not temporary_path:
                        temporary_path = await self._save_certificate(cert_path, True)
                    if not temporary_path:
                        raise ConnectionError("Could not get certificate on second try")

                    is_new = True
                else:
                    is_new = False
                ca_certs = temporary_path if is_new else cert_path

                size = os.stat(ca_certs)[stat.ST_SIZE]
                self_signed = size != 0
                if not self_signed:
                    ca_certs = ca_path
            try:
                if self.addr is not None:
                    if not self.use_ssl:
                        open_coro = aiosocks.open_connection(proxy=self.addr, proxy_auth=self.auth, dst=(self.host, self.port))
                        self.reader, self.writer = await asyncio.wait_for(open_coro, 5)
                    else:
                        ssl_in_socks_coro = sslInSocksReaderWriter(self.addr, self.auth, self.host, self.port, ca_certs)
                        self.reader, self.writer = await asyncio.wait_for(ssl_in_socks_coro, 5)
                else:
                    context = get_ssl_context(cert_reqs=ssl.CERT_REQUIRED, ca_certs=ca_certs) if self.use_ssl else None
                    self.reader, self.writer = await asyncio.wait_for(self.conn_coro(context), 5)
            except TimeoutError:
                print("TimeoutError after getting certificate successfully...")
                raise
            except BaseException as e:
                if self.is_running():
                    if not isinstance(e, OSError):
                        traceback.print_exc()
                        print("Previous exception will now be reraised")
                raise e
            if self.use_ssl and is_new:
                self.print_error("saving new certificate for", self.host)
                os.rename(temporary_path, cert_path)
            return self.reader, self.writer, False

    async def send_all(self, list_of_requests):
        _, w, usedExisting = await self._get_read_write()
        starttime = time.time()
        for i in list_of_requests:
            w.write(json.dumps(i).encode("ascii") + b"\n")
        await w.drain()
        if time.time() - starttime > 2.5:
            print("send_all: sending is taking too long. Used existing connection: ", usedExisting)
            raise ConnectionError("sending is taking too long")

    def close(self):
        if self.writer:
            self.writer.close()

    def _try_extract(self):
        try:
            pos = self.buf.index(b"\n")
        except ValueError:
            return
        obj = self.buf[:pos]
        try:
            obj = json.loads(obj.decode("ascii"))
        except ValueError:
            return
        else:
            self.buf = self.buf[pos+1:]
            self.last_action = time.time()
            return obj
    async def get(self):
        reader, _, _ = await self._get_read_write()

        while self.is_running():
            tried = self._try_extract()
            if tried: return tried
            temp = io.BytesIO()
            try:
                data = await asyncio.wait_for(reader.read(2**10), 1)
                temp.write(data)
            except asyncio.TimeoutError:
                continue
            self.buf += temp.getvalue()

    def idle_time(self):
        return time.time() - self.last_action
>>>>>>> 2edd36d3

    def conn_coro(self, context):
        return asyncio.open_connection(self.host, self.port, ssl=context)

    async def _get_read_write(self):
        async with self.lock:
            if self.reader is not None and self.writer is not None:
                return self.reader, self.writer
            if self.use_ssl:
                cert_path = os.path.join(self.config_path, 'certs', self.host)
                if not os.path.exists(cert_path):
                    context = get_ssl_context(cert_reqs=ssl.CERT_NONE, ca_certs=None)
                    if self.addr is not None:
                        proto_factory = lambda: SSLProtocol(asyncio.get_event_loop(), asyncio.Protocol(), context, None)
                        socks_create_coro = aiosocks.create_connection(proto_factory, \
                                            proxy=self.addr, \
                                            proxy_auth=self.auth, \
                                            dst=(self.host, self.port))
                        transport, protocol = await asyncio.wait_for(socks_create_coro, 5)
                        while True:
                            try:
                                if protocol._sslpipe is not None:
                                    dercert = protocol._sslpipe.ssl_object.getpeercert(True)
                                    break
                            except ValueError:
                                print("sleeping for cert")
                                await asyncio.sleep(1)
                        transport.close()
                    else:
                        reader, writer = await asyncio.wait_for(self.conn_coro(context), 5)
                        dercert = writer.get_extra_info('ssl_object').getpeercert(True)
                        writer.close()
                    cert = ssl.DER_cert_to_PEM_cert(dercert)
                    temporary_path = cert_path + '.temp'
                    with open(temporary_path, "w") as f:
                        f.write(cert)
                    is_new = True
                else:
                    is_new = False
                ca_certs = temporary_path if is_new else cert_path
            try:
                if self.addr is not None:
                    if not self.use_ssl:
                        open_coro = aiosocks.open_connection(proxy=self.addr, proxy_auth=self.auth, dst=(self.host, self.port))
                        self.reader, self.writer = await asyncio.wait_for(open_coro, 5)
                    else:
                        ssl_in_socks_coro = sslInSocksReaderWriter(self.addr, self.auth, self.host, self.port, ca_certs)
                        self.reader, self.writer = await asyncio.wait_for(ssl_in_socks_coro, 10)
                else:
                    context = get_ssl_context(cert_reqs=ssl.CERT_REQUIRED, ca_certs=ca_certs) if self.use_ssl else None
                    self.reader, self.writer = await asyncio.wait_for(self.conn_coro(context), 5)
            except BaseException as e:
                traceback.print_exc()
                print("Previous exception will now be reraised")
                raise e
            if self.use_ssl and is_new:
                self.print_error("saving new certificate for", self.host)
                os.rename(temporary_path, cert_path)
            return self.reader, self.writer

<<<<<<< HEAD
    async def send_all(self, list_of_requests):
        _, w = await self._get_read_write()
        for i in list_of_requests:
            w.write(json.dumps(i).encode("ascii") + b"\n")
        await w.drain()

    def close(self):
        if self.writer:
            self.writer.close()

    async def get(self):
        reader, _ = await self._get_read_write()

        obj = b""
        while True:
            if len(obj) > 3000000:
                raise BaseException("too much data: " + str(len(obj)))
            try:
                obj += await reader.readuntil(b"\n")
            except asyncio.LimitOverrunError as e:
                obj += await reader.read(e.consumed)
            except asyncio.streams.IncompleteReadError as e:
                return None
            try:
                obj = json.loads(obj.decode("ascii"))
            except ValueError:
                continue
            else:
                self.last_action = time.time()
                return obj

    def idle_time(self):
        return time.time() - self.last_action

    def diagnostic_name(self):
        return self.host

=======
>>>>>>> 2edd36d3
    async def queue_request(self, *args):  # method, params, _id
        '''Queue a request, later to be send with send_requests when the
        socket is available for writing.
        '''
        self.request_time = time.time()
        await self.unsent_requests.put((self.request_time, args))

    def num_requests(self):
        '''Keep unanswered requests below 100'''
        n = 100 - len(self.unanswered_requests)
        return min(n, self.unsent_requests.qsize())

    async def send_request(self):
        '''Sends queued requests.  Returns False on failure.'''
        make_dict = lambda m, p, i: {'method': m, 'params': p, 'id': i}
        n = self.num_requests()
<<<<<<< HEAD
        prio, request = await self.unsent_requests.get()
        try:
            await self.send_all([make_dict(*request)])
        except (SocksError, OSError, TimeoutError) as e:
            if type(e) is SocksError:
                print(e)
            await self.unsent_requests.put((prio, request))
            return False
=======
        try:
            prio, request = await asyncio.wait_for(self.unsent_requests.get(), 1.5)
        except TimeoutError:
            return False
        try:
            await self.send_all([make_dict(*request)])
        except (SocksError, OSError, TimeoutError) as e:
            if type(e) is SocksError:
                print(e)
            await self.unsent_requests.put((prio, request))
            return False
>>>>>>> 2edd36d3
        if self.debug:
            self.print_error("-->", request)
        self.unanswered_requests[request[2]] = request
        self.last_action = time.time()
        return True

    def ping_required(self):
        '''Maintains time since last ping.  Returns True if a ping should
        be sent.
        '''
        now = time.time()
        if now - self.last_ping > 60:
            self.last_ping = now
            return True
        return False

    def has_timed_out(self):
        '''Returns True if the interface has timed out.'''
        if (self.unanswered_requests and time.time() - self.request_time > 10
            and self.idle_time() > 10):
            self.print_error("timeout", len(self.unanswered_requests))
            return True
        return False

    async def get_response(self):
        '''Call if there is data available on the socket.  Returns a list of
        (request, response) pairs.  Notifications are singleton
        unsolicited responses presumably as a result of prior
        subscriptions, so request is None and there is no 'id' member.
        Otherwise it is a response, which has an 'id' member and a
        corresponding request.  If the connection was closed remotely
        or the remote server is misbehaving, a (None, None) will appear.
        '''
        response = await self.get()
        if not type(response) is dict:
<<<<<<< HEAD
            print("response type not dict!", response)
            if response is None:
                self.closed_remotely = True
                self.print_error("connection closed remotely")
=======
            if response is None:
                self.closed_remotely = True
                if self.is_running():
                    self.print_error("connection closed remotely")
>>>>>>> 2edd36d3
            return None, None
        if self.debug:
            self.print_error("<--", response)
        wire_id = response.get('id', None)
        if wire_id is None:  # Notification
            return None, response
        else:
            request = self.unanswered_requests.pop(wire_id, None)
            if request:
                return request, response
            else:
                self.print_error("unknown wire ID", wire_id)
                return None, None # Signal

def check_cert(host, cert):
    try:
        b = pem.dePem(cert, 'CERTIFICATE')
        x = x509.X509(b)
    except:
        traceback.print_exc(file=sys.stdout)
        return

    try:
        x.check_date()
        expired = False
    except:
        expired = True

    m = "host: %s\n"%host
    m += "has_expired: %s\n"% expired
    util.print_msg(m)


# Used by tests
def _match_hostname(name, val):
    if val == name:
        return True

    return val.startswith('*.') and name.endswith(val[1:])


def test_certificates():
    from .simple_config import SimpleConfig
    config = SimpleConfig()
    mydir = os.path.join(config.path, "certs")
    certs = os.listdir(mydir)
    for c in certs:
        p = os.path.join(mydir,c)
        with open(p) as f:
            cert = f.read()
        check_cert(c, cert)

if __name__ == "__main__":
    test_certificates()<|MERGE_RESOLUTION|>--- conflicted
+++ resolved
@@ -35,21 +35,12 @@
 import json
 import asyncio.streams
 from asyncio.sslproto import SSLProtocol
-<<<<<<< HEAD
-=======
 import io
->>>>>>> 2edd36d3
 
 import requests
 
 from aiosocks.errors import SocksError
 from concurrent.futures import TimeoutError
-<<<<<<< HEAD
-
-from .util import print_error
-from .ssl_in_socks import sslInSocksReaderWriter
-=======
->>>>>>> 2edd36d3
 
 ca_path = requests.certs.where()
 
@@ -71,40 +62,6 @@
 class Interface(util.PrintError):
     """The Interface class handles a socket connected to a single remote
     electrum server.  It's exposed API is:
-<<<<<<< HEAD
-
-    - Member functions close(), fileno(), get_response(), has_timed_out(),
-      ping_required(), queue_request(), send_request()
-    - Member variable server.
-    """
-
-    def __init__(self, server, config_path, proxy_config):
-        self.addr = self.auth = None
-        if proxy_config is not None:
-            if proxy_config["mode"] == "socks5":
-                self.addr = aiosocks.Socks5Addr(proxy_config["host"], proxy_config["port"])
-                self.auth = aiosocks.Socks5Auth(proxy_config["user"], proxy_config["password"]) if proxy_config["user"] != "" else None
-            elif proxy_config["mode"] == "socks4":
-                self.addr = aiosocks.Socks4Addr(proxy_config["host"], proxy_config["port"])
-                self.auth = aiosocks.Socks4Auth(proxy_config["password"]) if proxy_config["password"] != "" else None
-            else:
-                raise Exception("proxy mode not supported")
-
-        self.server = server
-        self.config_path = config_path
-        host, port, protocol = self.server.split(':')
-        self.host = host
-        self.port = int(port)
-        self.use_ssl = (protocol=='s')
-        self.reader = self.writer = None
-        self.lock = asyncio.Lock()
-        # Dump network messages.  Set at runtime from the console.
-        self.debug = False
-        self.unsent_requests = asyncio.PriorityQueue()
-        self.unanswered_requests = {}
-        self.last_ping = 0
-        self.closed_remotely = False
-=======
 
     - Member functions close(), fileno(), get_response(), has_timed_out(),
       ping_required(), queue_request(), send_request()
@@ -294,7 +251,6 @@
 
     def idle_time(self):
         return time.time() - self.last_action
->>>>>>> 2edd36d3
 
     def conn_coro(self, context):
         return asyncio.open_connection(self.host, self.port, ssl=context)
@@ -355,46 +311,6 @@
                 os.rename(temporary_path, cert_path)
             return self.reader, self.writer
 
-<<<<<<< HEAD
-    async def send_all(self, list_of_requests):
-        _, w = await self._get_read_write()
-        for i in list_of_requests:
-            w.write(json.dumps(i).encode("ascii") + b"\n")
-        await w.drain()
-
-    def close(self):
-        if self.writer:
-            self.writer.close()
-
-    async def get(self):
-        reader, _ = await self._get_read_write()
-
-        obj = b""
-        while True:
-            if len(obj) > 3000000:
-                raise BaseException("too much data: " + str(len(obj)))
-            try:
-                obj += await reader.readuntil(b"\n")
-            except asyncio.LimitOverrunError as e:
-                obj += await reader.read(e.consumed)
-            except asyncio.streams.IncompleteReadError as e:
-                return None
-            try:
-                obj = json.loads(obj.decode("ascii"))
-            except ValueError:
-                continue
-            else:
-                self.last_action = time.time()
-                return obj
-
-    def idle_time(self):
-        return time.time() - self.last_action
-
-    def diagnostic_name(self):
-        return self.host
-
-=======
->>>>>>> 2edd36d3
     async def queue_request(self, *args):  # method, params, _id
         '''Queue a request, later to be send with send_requests when the
         socket is available for writing.
@@ -411,16 +327,6 @@
         '''Sends queued requests.  Returns False on failure.'''
         make_dict = lambda m, p, i: {'method': m, 'params': p, 'id': i}
         n = self.num_requests()
-<<<<<<< HEAD
-        prio, request = await self.unsent_requests.get()
-        try:
-            await self.send_all([make_dict(*request)])
-        except (SocksError, OSError, TimeoutError) as e:
-            if type(e) is SocksError:
-                print(e)
-            await self.unsent_requests.put((prio, request))
-            return False
-=======
         try:
             prio, request = await asyncio.wait_for(self.unsent_requests.get(), 1.5)
         except TimeoutError:
@@ -432,7 +338,6 @@
                 print(e)
             await self.unsent_requests.put((prio, request))
             return False
->>>>>>> 2edd36d3
         if self.debug:
             self.print_error("-->", request)
         self.unanswered_requests[request[2]] = request
@@ -468,17 +373,10 @@
         '''
         response = await self.get()
         if not type(response) is dict:
-<<<<<<< HEAD
-            print("response type not dict!", response)
-            if response is None:
-                self.closed_remotely = True
-                self.print_error("connection closed remotely")
-=======
             if response is None:
                 self.closed_remotely = True
                 if self.is_running():
                     self.print_error("connection closed remotely")
->>>>>>> 2edd36d3
             return None, None
         if self.debug:
             self.print_error("<--", response)
